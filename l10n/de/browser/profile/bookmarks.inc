--- conflicted
+++ resolved
@@ -37,7 +37,6 @@
 # link title for https://www.mozilla.org/en-US/about/
 #define firefox_about Über uns
 
-<<<<<<< HEAD
 #define cliqz_triqz CLIQZ Triqz
 # not the place to put this url!
 #define cliqz_triqz_url https://cliqz.com/home/cliqz-triqz
@@ -47,6 +46,4 @@
 # currently used by Metro only: https://input.mozilla.org/feedback/metrofirefox
 #define firefox_feedback Feedback senden
 
-=======
->>>>>>> 41fd7697
 #unfilter emptyLines