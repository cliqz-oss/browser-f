# This Source Code Form is subject to the terms of the Mozilla Public
# License, v. 2.0. If a copy of the MPL was not distributed with this
# file, You can obtain one at http://mozilla.org/MPL/2.0/.

<<<<<<< HEAD
title.head=Privates Surfen
title.normal=Privates Fenster öffnen?
=======
title=Du bist im Vergessen Modus.
title.normal=Vergessen Fenster öffnen?
>>>>>>> ec53b024
<|MERGE_RESOLUTION|>--- conflicted
+++ resolved
@@ -2,10 +2,5 @@
 # License, v. 2.0. If a copy of the MPL was not distributed with this
 # file, You can obtain one at http://mozilla.org/MPL/2.0/.
 
-<<<<<<< HEAD
-title.head=Privates Surfen
-title.normal=Privates Fenster öffnen?
-=======
-title=Du bist im Vergessen Modus.
-title.normal=Vergessen Fenster öffnen?
->>>>>>> ec53b024
+title.head=Du bist im Vergessen Modus.
+title.normal=Vergessen Fenster öffnen?