<!-- This Source Code Form is subject to the terms of the Mozilla Public
   - License, v. 2.0. If a copy of the MPL was not distributed with this
   - file, You can obtain one at http://mozilla.org/MPL/2.0/. -->

<!ENTITY tracking.label                 "Verfolgung von Nutzeraktivitäten">

<<<<<<< HEAD
<!ENTITY dntTrackingNotOkay.label2     "Websites auffordern, meine Aktivitäten nicht zu verfolgen">
<!ENTITY dntTrackingNotOkay.accesskey  "n">
<!ENTITY doNotTrackInfo.label           "Weitere Informationen">
<!ENTITY doNotTrackInfo.label2          "Wenn diese Funktion aktiviert ist, teilt CLIQZ Werbenetzwerken, Websites und Anwendungen mit, dass Du nicht zwecks verhaltensbasierter Werbung und Ähnlichem verfolgt werden möchtest.">
<!ENTITY trackingProtection.label       "Verfolgung meiner Aktivitäten durch Websites unterbinden">
<!ENTITY trackingProtection.accesskey  "u">
<!ENTITY trackingProtectionLearnMore.label "Weitere Informationen">
=======
<!ENTITY dntTrackingNotOkay4.label     "Websites auffordern, meine Aktivitäten nicht zu verfolgen">
<!ENTITY dntTrackingNotOkay4.accesskey "n">
>>>>>>> afb94be4
<!ENTITY doNotTrackInfo.label           "Weitere Informationen">
<!ENTITY trackingProtection5.label     "Schutz vor Aktivitätenverfolgung verwenden">
<!ENTITY trackingProtection5.accesskey "A">
<!ENTITY trackingProtectionLearnMore.label "Weitere Informationen">
<!ENTITY trackingProtectionPBM5.label         "Schutz vor Aktivitätenverfolgung in privaten Fenstern verwenden">
<!ENTITY trackingProtectionPBM5.accesskey     "p">
<!ENTITY trackingProtectionPBMLearnMore.label "Weitere Informationen">
<!ENTITY changeBlockList.label          "Blockierliste ändern">
<!ENTITY changeBlockList.accesskey      "B">

<!ENTITY  history.label                 "Chronik">

<!ENTITY  locationBar.label             "Suchleiste">

<!ENTITY  locbar.suggest.label          "Vorschläge beim Verwenden der Adressleiste:">
<!ENTITY  locbar.history.label          "Einträge aus der Chronik">
<!ENTITY  locbar.history.accesskey      "C">
<!ENTITY  locbar.bookmarks.label        "Einträge aus den Lesezeichen">
<!ENTITY  locbar.bookmarks.accesskey    "L">
<!ENTITY  locbar.openpage.label         "Offene Tabs">
<!ENTITY  locbar.openpage.accesskey     "O">
<!ENTITY  locbar.searches.label         "Verwandte Suchanfragen mit der Standardsuchmaschine">
<!ENTITY  locbar.searches.accesskey     "S">

<!ENTITY  suggestionSettings.label      "Einstellungen für Suchvorschläge öffnen…">
<!ENTITY  suggestionSettings.accesskey  "v">

<!ENTITY  acceptCookies.label           "Cookies akzeptieren">
<!ENTITY  acceptCookies.accesskey       "C">

<!ENTITY  acceptThirdParty.pre.label      "Cookies von Drittanbietern akzeptieren:">
<!ENTITY  acceptThirdParty.pre.accesskey  "k">
<!ENTITY  acceptThirdParty.always.label   "Immer">
<!ENTITY  acceptThirdParty.never.label    "Nie">
<!ENTITY  acceptThirdParty.visited.label  "Nur von besuchten Drittanbietern">

<!ENTITY  keepUntil.label               "Behalten, bis:">
<!ENTITY  keepUntil.accesskey           "B">

<!ENTITY  expire.label                  "sie nicht mehr gültig sind">
<!ENTITY  close.label                   "&brandShortName; geschlossen wird">
<!ENTITY  askEachTime.label             "jedes Mal nachfragen">

<!ENTITY  cookieExceptions.label        "Ausnahmen…">
<!ENTITY  cookieExceptions.accesskey    "A">

<!ENTITY  showCookies.label             "Cookies anzeigen…">
<!ENTITY  showCookies.accesskey         "o">

<!ENTITY  historyHeader.pre.label          "&brandShortName; wird eine Chronik:">
<!ENTITY  historyHeader.pre.accesskey      "F">
<!ENTITY  historyHeader.remember.label     "anlegen">
<!ENTITY  historyHeader.dontremember.label "niemals anlegen">
<!ENTITY  historyHeader.custom.label       "nach benutzerdefinierten Einstellungen anlegen">
<!ENTITY  historyHeader.post.label         "">

<!ENTITY  rememberDescription.label      "&brandShortName; wird besuchte Seiten, Downloads, Formulardaten, eingegebene Suchbegriffe und Cookies speichern.">

<!-- LOCALIZATION NOTE (rememberActions.pre.label): include a trailing space as needed -->
<!-- LOCALIZATION NOTE (rememberActions.middle.label): include a starting and trailing space as needed -->
<!-- LOCALIZATION NOTE (rememberActions.post.label): include a starting space as needed -->
<!ENTITY  rememberActions.pre.label           "Sie können auch die ">
<!ENTITY  rememberActions.clearHistory.label  "kürzlich angelegte Chronik">
<!ENTITY  rememberActions.middle.label        " oder ">
<!ENTITY  rememberActions.removeCookies.label "einzelne Cookies">
<!ENTITY  rememberActions.post.label          " löschen.">

<!ENTITY  dontrememberDescription.label  "&brandShortName; wird dieselben Einstellungen wie im privaten Modus verwenden und keinerlei Chronik anlegen, während Sie &brandShortName; benutzen.">

<!-- LOCALIZATION NOTE (dontrememberActions.pre.label): include a trailing space as needed -->
<!-- LOCALIZATION NOTE (dontrememberActions.post.label): include a starting space as needed -->
<!ENTITY  dontrememberActions.pre.label          "Sie können auch die ">
<!ENTITY  dontrememberActions.clearHistory.label "gesamte bisherige Chronik">
<!ENTITY  dontrememberActions.post.label         " löschen.">

<!ENTITY  privateBrowsingPermanent2.label "Immer den privaten Modus verwenden">
<!ENTITY  privateBrowsingPermanent2.accesskey "p">

<!ENTITY  rememberHistory2.label      "Besuchte Seiten und Download-Chronik speichern">
<!ENTITY  rememberHistory2.accesskey  "w">

<!ENTITY  rememberSearchForm.label       "Eingegebene Suchbegriffe und Formulardaten speichern">
<!ENTITY  rememberSearchForm.accesskey   "S">

<!ENTITY  clearOnClose.label             "Die Chronik löschen, wenn &brandShortName; geschlossen wird">
<!ENTITY  clearOnClose.accesskey         "g">

<!ENTITY  clearOnCloseSettings.label     "Einstellungen…">
<!ENTITY  clearOnCloseSettings.accesskey "E"><|MERGE_RESOLUTION|>--- conflicted
+++ resolved
@@ -4,21 +4,12 @@
 
 <!ENTITY tracking.label                 "Verfolgung von Nutzeraktivitäten">
 
-<<<<<<< HEAD
-<!ENTITY dntTrackingNotOkay.label2     "Websites auffordern, meine Aktivitäten nicht zu verfolgen">
-<!ENTITY dntTrackingNotOkay.accesskey  "n">
+<!ENTITY dntTrackingNotOkay4.label     "Websites auffordern, meine Aktivitäten nicht zu verfolgen">
+<!ENTITY dntTrackingNotOkay4.accesskey "n">
 <!ENTITY doNotTrackInfo.label           "Weitere Informationen">
 <!ENTITY doNotTrackInfo.label2          "Wenn diese Funktion aktiviert ist, teilt CLIQZ Werbenetzwerken, Websites und Anwendungen mit, dass Du nicht zwecks verhaltensbasierter Werbung und Ähnlichem verfolgt werden möchtest.">
 <!ENTITY trackingProtection.label       "Verfolgung meiner Aktivitäten durch Websites unterbinden">
 <!ENTITY trackingProtection.accesskey  "u">
-<!ENTITY trackingProtectionLearnMore.label "Weitere Informationen">
-=======
-<!ENTITY dntTrackingNotOkay4.label     "Websites auffordern, meine Aktivitäten nicht zu verfolgen">
-<!ENTITY dntTrackingNotOkay4.accesskey "n">
->>>>>>> afb94be4
-<!ENTITY doNotTrackInfo.label           "Weitere Informationen">
-<!ENTITY trackingProtection5.label     "Schutz vor Aktivitätenverfolgung verwenden">
-<!ENTITY trackingProtection5.accesskey "A">
 <!ENTITY trackingProtectionLearnMore.label "Weitere Informationen">
 <!ENTITY trackingProtectionPBM5.label         "Schutz vor Aktivitätenverfolgung in privaten Fenstern verwenden">
 <!ENTITY trackingProtectionPBM5.accesskey     "p">
