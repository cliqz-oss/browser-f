<!-- This Source Code Form is subject to the terms of the Mozilla Public
   - License, v. 2.0. If a copy of the MPL was not distributed with this
   - file, You can obtain one at http://mozilla.org/MPL/2.0/. -->

<!ENTITY  trackingProtectionHeader.label       "Schutz vor Aktivitätenverfolgung verwenden">
<!ENTITY  trackingProtectionAlways.label       "Immer">
<!ENTITY  trackingProtectionAlways.accesskey   "m">
<!ENTITY  trackingProtectionPrivate.label      "Nur in Vergessen Fenstern">
<!ENTITY  trackingProtectionPrivate.accesskey  "P">
<!ENTITY  trackingProtectionNever.label        "Nie">
<!ENTITY  trackingProtectionNever.accesskey    "N">
<!ENTITY  trackingProtectionLearnMore.label    "Weitere Informationen">
<!ENTITY  trackingProtectionExceptions.label   "Ausnahmen…">
<!ENTITY  trackingProtectionExceptions.accesskey "u">

<!ENTITY tracking.label                 "Verfolgung von Nutzeraktivitäten">
<!ENTITY trackingProtectionPBM5.label         "Schutz vor Aktivitätenverfolgung in Vergessen Fenstern verwenden">
<!ENTITY trackingProtectionPBM5.accesskey     "p">
<!ENTITY trackingProtectionPBMLearnMore.label "Weitere Informationen">
<!ENTITY changeBlockList.label          "Blockierliste ändern">
<!ENTITY changeBlockList.accesskey      "B">

<!-- LOCALIZATION NOTE (doNotTrack.pre.label): include a trailing space as needed -->
<!-- LOCALIZATION NOTE (doNotTrack.post.label): include a starting space as needed -->
<!ENTITY  doNotTrack.pre.label          "Sie können auch ">
<!ENTITY  doNotTrack.settings.label     "Websites mitteilen, Ihre Aktivitäten nicht zu verfolgen">
<!ENTITY  doNotTrack.post.label         ".">

<!ENTITY  history.label                 "Chronik">

<!ENTITY  locationBar.label             "Suchleiste">

<!ENTITY  locbar.suggest.label          "Vorschläge beim Verwenden der Adressleiste:">
<!ENTITY  locbar.history.label          "Einträge aus der Chronik">
<!ENTITY  locbar.history.accesskey      "C">
<!ENTITY  locbar.bookmarks.label        "Einträge aus den Lesezeichen">
<!ENTITY  locbar.bookmarks.accesskey    "L">
<!ENTITY  locbar.openpage.label         "Offene Tabs">
<!ENTITY  locbar.openpage.accesskey     "O">
<!ENTITY  locbar.searches.label         "Verwandte Suchanfragen mit der Standardsuchmaschine">
<!ENTITY  locbar.searches.accesskey     "S">

<!ENTITY  suggestionSettings.label      "Einstellungen für Suchvorschläge öffnen…">
<!ENTITY  suggestionSettings.accesskey  "v">

<!ENTITY  acceptCookies.label           "Cookies akzeptieren">
<!ENTITY  acceptCookies.accesskey       "C">

<!ENTITY  acceptThirdParty.pre.label      "Cookies von Drittanbietern akzeptieren:">
<!ENTITY  acceptThirdParty.pre.accesskey  "k">
<!ENTITY  acceptThirdParty.always.label   "Immer">
<!ENTITY  acceptThirdParty.never.label    "Nie">
<!ENTITY  acceptThirdParty.visited.label  "Nur von besuchten Drittanbietern">

<!ENTITY  keepUntil.label               "Behalten, bis:">
<!ENTITY  keepUntil.accesskey           "B">

<!ENTITY  expire.label                  "sie nicht mehr gültig sind">
<!ENTITY  close.label                   "&brandShortName; geschlossen wird">

<!ENTITY  cookieExceptions.label        "Ausnahmen…">
<!ENTITY  cookieExceptions.accesskey    "A">

<!ENTITY  showCookies.label             "Cookies anzeigen…">
<!ENTITY  showCookies.accesskey         "o">

<!ENTITY  historyHeader.pre.label          "&brandShortName; wird eine Chronik:">
<!ENTITY  historyHeader.pre.accesskey      "F">
<!ENTITY  historyHeader.remember.label     "anlegen">
<!ENTITY  historyHeader.dontremember.label "niemals anlegen">
<!ENTITY  historyHeader.custom.label       "nach benutzerdefinierten Einstellungen anlegen">
<!ENTITY  historyHeader.post.label         "">

<!ENTITY  rememberDescription.label      "&brandShortName; wird besuchte Seiten, Downloads, Formulardaten, eingegebene Suchbegriffe und Cookies speichern.">

<!-- LOCALIZATION NOTE (rememberActions.pre.label): include a trailing space as needed -->
<!-- LOCALIZATION NOTE (rememberActions.middle.label): include a starting and trailing space as needed -->
<!-- LOCALIZATION NOTE (rememberActions.post.label): include a starting space as needed -->
<!ENTITY  rememberActions.pre.label           "Sie können auch die ">
<!ENTITY  rememberActions.clearHistory.label  "kürzlich angelegte Chronik">
<!ENTITY  rememberActions.middle.label        " oder ">
<!ENTITY  rememberActions.removeCookies.label "einzelne Cookies">
<!ENTITY  rememberActions.post.label          " löschen.">

<!ENTITY  dontrememberDescription.label  "&brandShortName; wird dieselben Einstellungen wie im Vergessen Modus verwenden und keinerlei Chronik anlegen, während du &brandShortName; benutzt.">

<!-- LOCALIZATION NOTE (dontrememberActions.pre.label): include a trailing space as needed -->
<!-- LOCALIZATION NOTE (dontrememberActions.post.label): include a starting space as needed -->
<!ENTITY  dontrememberActions.pre.label          "Sie können auch die ">
<!ENTITY  dontrememberActions.clearHistory.label "gesamte bisherige Chronik">
<!ENTITY  dontrememberActions.post.label         " löschen.">

<!ENTITY  privateBrowsingPermanent2.label "Immer den Vergessen Modus verwenden">
<!ENTITY  privateBrowsingPermanent2.accesskey "p">

<!ENTITY  rememberHistory2.label      "Besuchte Seiten und Download-Chronik speichern">
<!ENTITY  rememberHistory2.accesskey  "w">

<!ENTITY  rememberSearchForm.label       "Eingegebene Suchbegriffe und Formulardaten speichern">
<!ENTITY  rememberSearchForm.accesskey   "S">

<!ENTITY  clearOnClose.label             "Die Chronik löschen, wenn &brandShortName; geschlossen wird">
<!ENTITY  clearOnClose.accesskey         "g">

<!ENTITY  clearOnCloseSettings.label     "Einstellungen…">
<!ENTITY  clearOnCloseSettings.accesskey "E">

<!-- Forget mode -->
<!ENTITY  forgetMode.caption "Vergessen Modus">
<!ENTITY  forgetMode.enableCheckboxLabel "Automatischen Vergessen Modus aktivieren">
<!ENTITY  forgetMode.explanation1 "Der automatische Vergessen Modus öffnet Websites mit expliziten (pornographischen) Inhalten automatisch im vergessen Modus, so dass sie nicht in der Chronik gespeichert werden und keine temporären Dateien, inklusive Cookies, auf dem Computer hinterlassen.">
<!ENTITY  forgetMode.explanation2 "Im Tab Kontext-Menü kannst du selbst wählen, welche Websites automatisch im Vergessen Modus geöffnet werden sollen oder auch nicht. Das Tab Kontext-Menü öffnet sich durch einen Klick mit der rechten Maustaste auf den aktuellen Tab.">
<<<<<<< HEAD
<!ENTITY  forgetMode.learnMore "Mehr erfahren">
<!ENTITY  forgetMode.learnMoreLink " https://cliqz.com/support/automatischer-vergessen-modus">

<!ENTITY  browserContainersHeader.label         "Tab-Umgebungen">
<!ENTITY  browserContainersLearnMore.label      "Weitere Informationen">
<!ENTITY  browserContainersEnabled.label        "Tab-Umgebungen aktivieren">
<!ENTITY  browserContainersEnabled.accesskey    "a">
=======
<!ENTITY  forgetMode.learnMore "Mehr erfahren">
>>>>>>> 83aa2f39
<|MERGE_RESOLUTION|>--- conflicted
+++ resolved
@@ -110,14 +110,9 @@
 <!ENTITY  forgetMode.enableCheckboxLabel "Automatischen Vergessen Modus aktivieren">
 <!ENTITY  forgetMode.explanation1 "Der automatische Vergessen Modus öffnet Websites mit expliziten (pornographischen) Inhalten automatisch im vergessen Modus, so dass sie nicht in der Chronik gespeichert werden und keine temporären Dateien, inklusive Cookies, auf dem Computer hinterlassen.">
 <!ENTITY  forgetMode.explanation2 "Im Tab Kontext-Menü kannst du selbst wählen, welche Websites automatisch im Vergessen Modus geöffnet werden sollen oder auch nicht. Das Tab Kontext-Menü öffnet sich durch einen Klick mit der rechten Maustaste auf den aktuellen Tab.">
-<<<<<<< HEAD
 <!ENTITY  forgetMode.learnMore "Mehr erfahren">
-<!ENTITY  forgetMode.learnMoreLink " https://cliqz.com/support/automatischer-vergessen-modus">
 
 <!ENTITY  browserContainersHeader.label         "Tab-Umgebungen">
 <!ENTITY  browserContainersLearnMore.label      "Weitere Informationen">
 <!ENTITY  browserContainersEnabled.label        "Tab-Umgebungen aktivieren">
 <!ENTITY  browserContainersEnabled.accesskey    "a">
-=======
-<!ENTITY  forgetMode.learnMore "Mehr erfahren">
->>>>>>> 83aa2f39
