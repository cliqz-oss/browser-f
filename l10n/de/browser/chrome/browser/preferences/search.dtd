--- conflicted
+++ resolved
@@ -9,11 +9,8 @@
 
 <!ENTITY defaultSearchEngine.label             "Ergänzende Suchmaschine">
 
-<<<<<<< HEAD
 <!ENTITY chooseYourDefaultSearchEngine.label   "Wähle deine alternative Suchmaschine. Wenn du mit &brandShortName;’ Vorschlägen nicht zufrieden bist, siehst du deren Ergebnisse wenn du „Enter“ drückst.">
-=======
 <!ENTITY chooseYourDefaultSearchEngine2.label  "Wähle Deine alternative Suchmaschine. Wenn Du mit &brandShortName;’ Vorschlägen nicht zufrieden bist, siehst Du deren Ergebnisse wenn Du „Enter“ drückst.">
->>>>>>> 2474ee0e
 <!ENTITY provideSearchSuggestions.label        "Suchvorschläge anzeigen">
 <!ENTITY provideSearchSuggestions.accesskey    "S">
 
