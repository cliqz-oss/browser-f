--- conflicted
+++ resolved
@@ -54,13 +54,7 @@
 
 <!ENTITY  drmContent2.label              "Inhalte mit DRM-Kopierschutz">
 
-<<<<<<< HEAD
-<!ENTITY  playDRMContent.label         "Inhalte mit DRM-Kopierschutz wiedergeben">
-<!ENTITY  playDRMContent.accesskey     "D">
-<!ENTITY  playDRMContent.learnMore.label "Weitere Informationen">
-<!ENTITY  mozillaSupportLearnMore.label  "(Mozilla Support)">
-=======
 <!ENTITY  playDRMContent2.label          "Inhalte mit DRM-Kopierschutz wiedergeben">
 <!ENTITY  playDRMContent2.accesskey      "D">
 <!ENTITY  playDRMContent.learnMore.label "Weitere Informationen">
->>>>>>> 7eebb662
+<!ENTITY  mozillaSupportLearnMore.label  "(Mozilla Support)">