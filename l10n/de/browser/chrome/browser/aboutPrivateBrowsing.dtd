<!-- This Source Code Form is subject to the terms of the Mozilla Public
   - License, v. 2.0. If a copy of the MPL was not distributed with this
   - file, You can obtain one at http://mozilla.org/MPL/2.0/. -->
<!ENTITY % brandDTD SYSTEM "chrome://branding/locale/brand.dtd">
%brandDTD;

<!ENTITY aboutPrivateBrowsing.notPrivate       "Du befindest sich derzeit nicht in einem Vergessen Fenster.">
<!ENTITY privatebrowsingpage.openPrivateWindow.label "Neues Vergessen Fenster öffnen">
<!ENTITY privatebrowsingpage.openPrivateWindow.accesskey "F">

<!ENTITY privateBrowsing.title                 "Privates Surfen">
<!ENTITY privateBrowsing.title.tracking                  "Privates Surfen mit Schutz vor Aktivitätenverfolgung">
<!ENTITY aboutPrivateBrowsing.info.notsaved.before       "Wenn Sie in einem privaten Fenster surfen, so wird &brandShortName; ">
<!ENTITY aboutPrivateBrowsing.info.notsaved.emphasize    "Folgendes nicht speichern">
<!ENTITY aboutPrivateBrowsing.info.notsaved.after        ":">
<!ENTITY aboutPrivateBrowsing.info.visited               "Besuchte Seiten">
<!ENTITY aboutPrivateBrowsing.info.searches    "Suchanfragen">
<!ENTITY aboutPrivateBrowsing.info.cookies     "Cookies">
<!ENTITY aboutPrivateBrowsing.info.temporaryFiles "Temporäre Dateien">
<!ENTITY aboutPrivateBrowsing.info.saved.before          "&brandShortName; wird ">
<!ENTITY aboutPrivateBrowsing.info.saved.emphasize       "Folgendes speichern">
<!ENTITY aboutPrivateBrowsing.info.saved.after2          ":">
<!ENTITY aboutPrivateBrowsing.info.downloads   "Downloads">
<!ENTITY aboutPrivateBrowsing.info.bookmarks   "Lesezeichen">
<!ENTITY aboutPrivateBrowsing.note.before                "Privates Surfen ">
<!ENTITY aboutPrivateBrowsing.note.emphasize             "anonymisiert Sie nicht">
<!ENTITY aboutPrivateBrowsing.note.after                 " im Internet. Ihr Arbeitgeber oder Ihr Internetanbieter können weiterhin verfolgen, welche Seiten Sie besuchen.">
<!ENTITY aboutPrivateBrowsing.learnMore3.before          "Weitere Informationen zu ">
<!ENTITY aboutPrivateBrowsing.learnMore3.title           "privatem Surfen">
<!ENTITY aboutPrivateBrowsing.learnMore3.after           ".">

<!ENTITY trackingProtection.title              "Schutz vor Aktivitätenverfolgung">
<<<<<<< HEAD
<!ENTITY trackingProtection.description2                 "Einige Websites verwenden Seiteninhalte, um Ihre Aktivitäten durch das ganze Internet zu verfolgen. Beim Schutz vor Aktivitätenverfolgung blockiert &brandShortName; viele dieser verfolgenden Seiteninhalte, welche Informationen über Ihre Internetaktivitäten aufzeichnen könnten.">
<!ENTITY trackingProtection.startTour1         "Wie es funktioniert">
=======
<!ENTITY trackingProtection.description2                 "Einige Websites verwenden Seiteninhalte, um Ihre Aktivitäten durch das ganze Internet zu verfolgen. Beim Schutz vor Aktivitätenverfolgung blockiert Firefox viele dieser verfolgenden Seiteninhalte, welche Informationen über Ihre Internetaktivitäten aufzeichnen könnten.">
<!ENTITY trackingProtection.startTour1         "Wie es funktioniert">

<!ENTITY contentBlocking.title                           "Blockieren von Seitenelementen">
<!ENTITY contentBlocking.description                     "Einige Websites verwenden Elemente zur Aktivitätenverfolgung, um Ihr Surfverhalten quer über das Internet zu verfolgen. In privaten Fenstern ist Firefoxs Blockieren von Seitenelementen automatisch aktiv und verhindert das Laden vieler Elemente zur Aktivitätenverfolgung, welche sonst Informationen über Ihr Surfverhalten sammeln können.">
>>>>>>> 6695fe04
<|MERGE_RESOLUTION|>--- conflicted
+++ resolved
@@ -30,13 +30,8 @@
 <!ENTITY aboutPrivateBrowsing.learnMore3.after           ".">
 
 <!ENTITY trackingProtection.title              "Schutz vor Aktivitätenverfolgung">
-<<<<<<< HEAD
 <!ENTITY trackingProtection.description2                 "Einige Websites verwenden Seiteninhalte, um Ihre Aktivitäten durch das ganze Internet zu verfolgen. Beim Schutz vor Aktivitätenverfolgung blockiert &brandShortName; viele dieser verfolgenden Seiteninhalte, welche Informationen über Ihre Internetaktivitäten aufzeichnen könnten.">
-<!ENTITY trackingProtection.startTour1         "Wie es funktioniert">
-=======
-<!ENTITY trackingProtection.description2                 "Einige Websites verwenden Seiteninhalte, um Ihre Aktivitäten durch das ganze Internet zu verfolgen. Beim Schutz vor Aktivitätenverfolgung blockiert Firefox viele dieser verfolgenden Seiteninhalte, welche Informationen über Ihre Internetaktivitäten aufzeichnen könnten.">
 <!ENTITY trackingProtection.startTour1         "Wie es funktioniert">
 
 <!ENTITY contentBlocking.title                           "Blockieren von Seitenelementen">
-<!ENTITY contentBlocking.description                     "Einige Websites verwenden Elemente zur Aktivitätenverfolgung, um Ihr Surfverhalten quer über das Internet zu verfolgen. In privaten Fenstern ist Firefoxs Blockieren von Seitenelementen automatisch aktiv und verhindert das Laden vieler Elemente zur Aktivitätenverfolgung, welche sonst Informationen über Ihr Surfverhalten sammeln können.">
->>>>>>> 6695fe04
+<!ENTITY contentBlocking.description                     "Einige Websites verwenden Elemente zur Aktivitätenverfolgung, um Ihr Surfverhalten quer über das Internet zu verfolgen. In privaten Fenstern ist Firefoxs Blockieren von Seitenelementen automatisch aktiv und verhindert das Laden vieler Elemente zur Aktivitätenverfolgung, welche sonst Informationen über Ihr Surfverhalten sammeln können.">