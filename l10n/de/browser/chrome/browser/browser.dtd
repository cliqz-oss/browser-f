<!-- This Source Code Form is subject to the terms of the Mozilla Public
   - License, v. 2.0. If a copy of the MPL was not distributed with this
   - file, You can obtain one at http://mozilla.org/MPL/2.0/. -->

<!-- LOCALIZATION NOTE : FILE This file contains the browser main menu items -->
<!-- LOCALIZATION NOTE : FILE Do not translate commandkeys --> 

<!-- LOCALIZATION NOTE (mainWindow.title): DONT_TRANSLATE -->
<!ENTITY mainWindow.title "&brandFullName;">
<!-- LOCALIZATION NOTE (mainWindow.titlemodifier) : DONT_TRANSLATE -->
<!ENTITY mainWindow.titlemodifier "&brandFullName;">
<!-- LOCALIZATION NOTE (mainWindow.titlemodifiermenuseparator): DONT_TRANSLATE -->
<!ENTITY mainWindow.titlemodifiermenuseparator " - ">
<!-- LOCALIZATION NOTE (mainWindow.titlePrivateBrowsingSuffix): This will be appended to the window's title
                                                                inside the private browsing mode -->
<!ENTITY mainWindow.titlePrivateBrowsingSuffix "(Privater Modus)">

<!ENTITY appmenu.tooltip                     "Menü öffnen">
<!ENTITY navbarOverflow.label                "Mehr Werkzeuge…">

<!-- Tab context menu -->
<!ENTITY  reloadTab.label        			"Tab neu laden">
<!ENTITY  reloadTab.accesskey         		"d">
<!ENTITY  reloadAllTabs.label    			"Alle Tabs neu laden">
<!ENTITY  reloadAllTabs.accesskey       	"T">
<!-- LOCALIZATION NOTE (closeTabsToTheEnd.label): This should indicate the
direction in which tabs are closed, i.e. locales that use RTL mode should say
left instead of right. -->
<!ENTITY  closeTabsToTheEnd.label           "Rechte Tabs schließen">
<!ENTITY  closeTabsToTheEnd.accesskey       "R">
<!ENTITY  closeOtherTabs.label   			"Andere Tabs schließen">
<!ENTITY  closeOtherTabs.accesskey  		"A">

<!-- LOCALIZATION NOTE (pinTab.label, unpinTab.label): "Pin" is being
used as a metaphor for expressing the fact that these tabs are "pinned" to the
left edge of the tabstrip. Really we just want the string to express the idea
that this is a lightweight and reversible action that keeps your tab where you
can reach it easily. -->
<!ENTITY  pinTab.label                      "Tab anheften">
<!ENTITY  pinTab.accesskey                  "h">
<!ENTITY  unpinTab.label                    "Tab ablösen">
<!ENTITY  unpinTab.accesskey                "b">
<!ENTITY  moveToNewWindow.label             "In neues Fenster verschieben">
<!ENTITY  moveToNewWindow.accesskey         "n">
<!ENTITY  bookmarkAllTabs.label       		"Lesezeichen für alle Tabs hinzufügen…">
<!ENTITY  bookmarkAllTabs.accesskey   		"L">
<!ENTITY  undoCloseTab.label          		"Geschlossenen Tab wiederherstellen">
<!ENTITY  undoCloseTab.accesskey      		"G">
<!ENTITY  closeTab.label         			"Tab schließen">
<!ENTITY  closeTab.accesskey         		"c">

<!ENTITY  listAllTabs.label      "Alle Tabs auflisten">

<!ENTITY tabCmd.label "Neuer Tab">
<!ENTITY tabCmd.accesskey "T">
<!ENTITY tabCmd.commandkey "t">
<!-- LOCALIZATION NOTE (openLocationCmd.label): "Open Location" is only
displayed on OS X, and only on windows that aren't main browser windows, or
when there are no windows but Firefox is still running. -->
<!ENTITY openLocationCmd.label "Adresse öffnen…">
<!ENTITY openFileCmd.label "Datei öffnen…">
<!ENTITY openFileCmd.accesskey "f">
<!ENTITY openFileCmd.commandkey "o">
<!ENTITY printSetupCmd.label "Seite einrichten…">
<!ENTITY printSetupCmd.accesskey "e">
<!ENTITY printPreviewCmd.label "Druckvorschau">
<!ENTITY printPreviewCmd.accesskey "v">
<!ENTITY printCmd.label "Drucken…">
<!ENTITY printCmd.accesskey "D">
<!ENTITY printCmd.commandkey "p">

<!ENTITY goOfflineCmd.label "Offline arbeiten">
<!ENTITY goOfflineCmd.accesskey "O">

<!ENTITY menubarCmd.label "Menüleiste">
<!ENTITY menubarCmd.accesskey "M">
<!ENTITY navbarCmd.label "Navigations-Symbolleiste">
<!ENTITY personalbarCmd.label "Lesezeichen-Symbolleiste">
<!ENTITY personalbarCmd.accesskey "L">
<!ENTITY bookmarksToolbarItem.label "Lesezeichen-Symbole">

<!ENTITY toolbarContextMenu.reloadAllTabs.label "Alle Tabs neu laden">
<!ENTITY toolbarContextMenu.reloadAllTabs.accesskey "T">
<!ENTITY toolbarContextMenu.bookmarkAllTabs.label "Lesezeichen für alle Tabs hinzufügen…">
<!ENTITY toolbarContextMenu.bookmarkAllTabs.accesskey "h">
<!ENTITY toolbarContextMenu.undoCloseTab.label "Geschlossenen Tab wiederherstellen">
<!ENTITY toolbarContextMenu.undoCloseTab.accesskey "G">

<!ENTITY pageSourceCmd.label "Seitenquelltext anzeigen">
<!ENTITY pageSourceCmd.accesskey "q">
<!ENTITY pageSourceCmd.commandkey "u">
<!ENTITY pageInfoCmd.label "Seiteninformationen">
<!ENTITY pageInfoCmd.accesskey "S">
<!ENTITY pageInfoCmd.commandkey "i">
<!ENTITY mirrorTabCmd.label "Tab spiegeln">
<!ENTITY mirrorTabCmd.accesskey "T">
<!-- LOCALIZATION NOTE (enterFullScreenCmd.label, exitFullScreenCmd.label):
These should match what Safari and other Apple applications use on OS X Lion. -->
<!ENTITY enterFullScreenCmd.label "Vollbild ein">
<!ENTITY enterFullScreenCmd.accesskey "V">
<!ENTITY exitFullScreenCmd.label "Vollbild aus">
<!ENTITY exitFullScreenCmd.accesskey "V">
<!ENTITY fullScreenCmd.label "Vollbild">
<!ENTITY fullScreenCmd.accesskey "V">
<!ENTITY fullScreenCmd.macCommandKey "f">
<!ENTITY showAllTabsCmd.label "Alle Tabs anzeigen">
<!ENTITY showAllTabsCmd.accesskey "z">

<!ENTITY fxaSignIn.label "Bei &syncBrand.shortName.label; anmelden">
<!ENTITY fxaSignedIn.tooltip "&syncBrand.shortName.label;-Einstellungen öffnen">
<!ENTITY fxaSignInError.label "Mit &syncBrand.shortName.label; neu verbinden">
<!ENTITY fxaUnverified.label "Bestätigen Sie Ihr Konto">
<!ENTITY syncStartPanel2.heading "&syncBrand.shortName.label; aktiviert">
<!ENTITY syncStartPanel2.subTitle "&brandShortName; beginnt sofort mit dem Synchronisieren.">


<!ENTITY fullScreenMinimize.tooltip "Minimieren">
<!ENTITY fullScreenRestore.tooltip "Wiederherstellen">
<!ENTITY fullScreenClose.tooltip "Schließen">
<!ENTITY fullScreenAutohide.label "Symbolleisten ausblenden">
<!ENTITY fullScreenAutohide.accesskey "a">
<!ENTITY fullScreenExit.label "Vollbild beenden">
<!ENTITY fullScreenExit.accesskey "V">

<!-- LOCALIZATION NOTE (fullscreenWarning.beforeDomain.label,
     fullscreenWarning.afterDomain.label): these two strings are used
     respectively before and after the domain requiring fullscreen.
     Localizers can use one of them, or both, to better adapt this
     sentence to their language. -->
<!ENTITY fullscreenWarning.beforeDomain.label "">
<!ENTITY fullscreenWarning.afterDomain.label "befindet sich jetzt im Vollbildmodus.">
<!ENTITY fullscreenWarning.generic.label "Dieses Dokument befindet sich jetzt im Vollbildmodus.">
<!-- LOCALIZATION NOTE (exitDOMFullscreen.button,
     exitDOMFullscreenMac.button): the "escape" button on PC keyboards
     is uppercase, while on Mac keyboards it is lowercase -->
<!ENTITY exitDOMFullscreen.button "Vollbild beenden (Esc)">
<!ENTITY exitDOMFullscreenMac.button "Vollbild beenden (esc)">
<!ENTITY leaveDOMFullScreen.label "Vollbild beenden">
<!ENTITY leaveDOMFullScreen.accesskey "e">

<!ENTITY closeWindow.label "Fenster schließen">
<!ENTITY closeWindow.accesskey "h">

<!ENTITY bookmarksMenu.label "Lesezeichen">
<!ENTITY bookmarksMenu.accesskey "L">
<!ENTITY bookmarkThisPageCmd.label "Lesezeichen hinzufügen">
<!ENTITY editThisBookmarkCmd.label "Lesezeichen bearbeiten">
<!ENTITY bookmarkThisPageCmd.commandkey "d">
<!ENTITY markPageCmd.commandkey "l">
<!-- LOCALIZATION NOTE (findShareServices.label):
  -  Use the unicode ellipsis char, \u2026,
  -  or use "..." if \u2026 doesn't suit traditions in your locale. -->
<!ENTITY findShareServices.label "Weitere Dienste zum Teilen finden…">
<!ENTITY sharePageCmd.label "Seite teilen">
<!ENTITY sharePageCmd.commandkey "S">
<!ENTITY sharePageCmd.accesskey "t">
<!-- LOCALIZATION NOTE (shareLink.accesskey): must be different than the following share access keys -->
<!ENTITY shareLink.label "Link teilen">
<!ENTITY shareLink.accesskey "i">
<!ENTITY shareImage.label "Grafik teilen">
<!ENTITY shareImage.accesskey "G">
<!ENTITY shareSelect.label "Auswahl teilen">
<!ENTITY shareSelect.accesskey "w">
<!ENTITY shareVideo.label "Video teilen">
<!ENTITY shareVideo.accesskey "e">
<!ENTITY feedsMenu2.label "Seite abonnieren">
<!ENTITY subscribeToPageMenupopup.label "Diese Seite abonnieren">
<!ENTITY subscribeToPageMenuitem.label "Diese Seite abonnieren…">
<!ENTITY addCurPagesCmd.label "Lesezeichen für alle Tabs hinzufügen…">
<!ENTITY showAllBookmarks2.label "Lesezeichen verwalten">
<!ENTITY unsortedBookmarksCmd.label "Unsortierte Lesezeichen">
<!ENTITY bookmarksToolbarChevron.tooltip "Weitere Lesezeichen anzeigen">

<!ENTITY backCmd.label                "Zurück">
<!ENTITY backButton.tooltip           "Eine Seite zurück">
<!ENTITY forwardCmd.label             "Vor">
<!ENTITY forwardButton.tooltip        "Eine Seite vor">
<!ENTITY backForwardButtonMenu.tooltip "Rechtsklick oder gedrückt halten, um Chronik anzuzeigen">
<!ENTITY backForwardButtonMenuMac.tooltip "Gedrückt halten, um Chronik anzuzeigen">
<!ENTITY reloadCmd.label              "Neu laden">
<!ENTITY reloadButton.tooltip         "Aktuelle Seite neu laden">
<!ENTITY stopCmd.label                "Stopp">
<!ENTITY stopCmd.macCommandKey        ".">
<!ENTITY stopButton.tooltip           "Laden dieser Seite stoppen">
<!ENTITY goEndCap.tooltip             "In der Adressleiste eingegebene Adresse laden">
<!ENTITY printButton.label            "Drucken">
<!ENTITY printButton.tooltip          "Diese Seite drucken">

<!ENTITY urlbar.viewSiteInfo.label                      "Seiteninformationen anzeigen">
<!-- LOCALIZATION NOTE: all of the following urlbar NotificationAnchor.label strings are
     used to provide accessible labels to users of assistive technology like screenreaders.
     It is not possible to see them visually in the UI. -->
<!ENTITY urlbar.defaultNotificationAnchor.label         "Eine Benachrichtigung anzeigen">
<!ENTITY urlbar.geolocationNotificationAnchor.label     "Eine Standortanfrage anzeigen">
<!ENTITY urlbar.addonsNotificationAnchor.label          "Anfrage zur Installation eines Add-ons anzeigen">
<!ENTITY urlbar.indexedDBNotificationAnchor.label       "Nachricht über den Offline-Speicher der App anzeigen">
<!ENTITY urlbar.loginFillNotificationAnchor.label       "Zugangsdaten verwalten">
<!ENTITY urlbar.passwordNotificationAnchor.label        "Überprüfen, ob Ihr Passwort gespeichert werden soll">
<!ENTITY urlbar.webappsNotificationAnchor.label         "Nachricht über die Installation einer App anzeigen">
<!ENTITY urlbar.pluginsNotificationAnchor.label         "Plugin-Verwendung durch die Website festlegen">
<!ENTITY urlbar.webNotsNotificationAnchor3.label        "Ändern der Berechtigung der Website zum Anzeigen von Benachrichtigungen">

<!ENTITY urlbar.webRTCShareDevicesNotificationAnchor.label      "Zugriff auf Kamera und/oder Mikrofon durch die Website verwalten">
<!ENTITY urlbar.webRTCSharingDevicesNotificationAnchor.label    "Sie erlauben der Website den Zugriff auf Kamera und/oder Mikrofon.">
<!ENTITY urlbar.webRTCShareMicrophoneNotificationAnchor.label   "Zugriff auf Mikrofon durch die Website verwalten">
<!ENTITY urlbar.webRTCSharingMicrophoneNotificationAnchor.label "Sie erlauben der Website den Zugriff auf Ihr Mikrofon.">
<!ENTITY urlbar.webRTCShareScreenNotificationAnchor.label       "Zugriff auf Fenster oder den Bildschirm durch die Website verwalten">
<!ENTITY urlbar.webRTCSharingScreenNotificationAnchor.label     "Sie erlauben der Website den Zugriff auf ein Fenster oder Ihren Bildschirm.">

<!ENTITY urlbar.pointerLockNotificationAnchor.label     "Festlegen, ob die Website den Mauszeiger ausblenden darf">
<!ENTITY urlbar.servicesNotificationAnchor.label        "Nachricht zur Installation des Dienstes anzeigen">
<!ENTITY urlbar.translateNotificationAnchor.label       "Seite übersetzen">
<!ENTITY urlbar.translatedNotificationAnchor.label      "Übersetzung von Seiten verwalten">
<!ENTITY urlbar.emeNotificationAnchor.label             "Verwendung von DRM-geschützter Software verwalten">

<!ENTITY urlbar.openHistoryPopup.tooltip                "Chronik anzeigen">

<!ENTITY searchItem.title             "Suchen">

<!-- Toolbar items --> 
<!ENTITY homeButton.label             "Startseite">

<!ENTITY bookmarksButton.label          "Lesezeichen">
<!ENTITY bookmarksCmd.commandkey "B">

<!ENTITY bookmarksMenuButton.label          "Lesezeichen">
<!ENTITY bookmarksMenuButton.unsorted.label "Unsortierte Lesezeichen">
<!ENTITY viewBookmarksSidebar2.label        "Lesezeichen-Sidebar anzeigen">
<!ENTITY viewBookmarksToolbar.label         "Lesezeichen-Symbolleiste anzeigen">

<!-- LOCALIZATION NOTE (bookmarksSidebarGtkCmd.commandkey): This command
  -  key should not contain the letters A-F, since these are reserved
  -  shortcut keys on Linux. -->
<!ENTITY bookmarksGtkCmd.commandkey "o">
<!ENTITY bookmarksWinCmd.commandkey "i">

<!ENTITY historyButton.label            "Chronik">
<!ENTITY historySidebarCmd.commandKey   "H">

<!ENTITY toolsMenu.label              "Extras">
<!ENTITY toolsMenu.accesskey          "x"> 

<!ENTITY keywordfield.label           "Ein Schlüsselwort für diese Suche hinzufügen…">
<!ENTITY keywordfield.accesskey       "S">

<!ENTITY downloads.label              "Downloads">
<!ENTITY downloads.accesskey          "o">
<!ENTITY downloads.commandkey         "j">
<!ENTITY downloadsUnix.commandkey     "y">
<!ENTITY addons.label                 "Add-ons">
<!ENTITY addons.accesskey             "d">
<!ENTITY addons.commandkey            "A">
<!ENTITY plugins.label                "Plugins">

<!ENTITY webDeveloperMenu.label       "Web-Entwickler">
<!ENTITY webDeveloperMenu.accesskey   "W">

<!ENTITY devToolsCmd.keycode          "VK_F12">
<!ENTITY devToolsCmd.keytext          "F12">

<!ENTITY devtoolsServiceWorkers.label      "Service-Worker">
<!ENTITY devtoolsServiceWorkers.accesskey  "c">

<!ENTITY devtoolsConnect.label        "Verbinden…">
<!ENTITY devtoolsConnect.accesskey    "V">

<!ENTITY errorConsoleCmd.label        "Fehlerkonsole">
<!ENTITY errorConsoleCmd.accesskey    "h">

<!ENTITY remoteWebConsoleCmd.label    "Web-Konsole über Netzwerk">

<!ENTITY browserConsoleCmd.label      "Browser-Konsole">
<!ENTITY browserConsoleCmd.commandkey "j">
<!ENTITY browserConsoleCmd.accesskey  "o">

<!ENTITY inspectContextMenu.label     "Element untersuchen">
<!ENTITY inspectContextMenu.accesskey "Q">

<!ENTITY responsiveDesignTool.label   "Bildschirmgrößen testen">
<!ENTITY responsiveDesignTool.accesskey "B">
<!ENTITY responsiveDesignTool.commandkey "M">

<!ENTITY eyedropper.label   "Farbpipette">
<!ENTITY eyedropper.accesskey "F">

<!-- LOCALIZATION NOTE (scratchpad.label): This menu item label appears
  -  in the Tools menu. See bug 653093.
  -  The Scratchpad is intended to provide a simple text editor for creating
  -  and evaluating bits of JavaScript code for the purposes of function
  -  prototyping, experimentation and convenient scripting.
  -
  -  It's quite possible that you won't have a good analogue for the word
  -  "Scratchpad" in your locale. You should feel free to find a close
  -  approximation to it or choose a word (or words) that means
  -  "simple discardable text editor". -->
<!ENTITY scratchpad.label             "JavaScript-Umgebung">
<!ENTITY scratchpad.accesskey         "J">
<!ENTITY scratchpad.keycode           "VK_F4">
<!ENTITY scratchpad.keytext           "F4">

<!-- LOCALIZATION NOTE (browserToolboxMenu.label): This is the label for the
  -  application menu item that opens the browser toolbox UI in the Tools menu. -->
<!ENTITY browserToolboxMenu.label     "Browser-Werkzeuge">
<!ENTITY browserToolboxMenu.accesskey "u">
<!ENTITY browserToolboxCmd.commandkey "i">

<!-- LOCALIZATION NOTE (browserContentToolboxMenu.label): This is the label for the
  -  application menu item that opens the browser content toolbox UI in the Tools menu.
  -  This toolbox allows to debug the chrome of the content process in multiprocess builds.  -->
<!ENTITY browserContentToolboxMenu.label     "Browser-Inhaltswerkzeuge">
<!ENTITY browserContentToolboxMenu.accesskey "z">

<!ENTITY devToolbarCloseButton.tooltiptext "Entwickler-Symbolleiste schließen">
<!ENTITY devToolbarMenu.label              "Entwickler-Symbolleiste">
<!ENTITY devToolbarMenu.accesskey          "E">
<!ENTITY webide.label                      "WebIDE">
<!ENTITY webide.accesskey                  "I">
<!ENTITY webide.keycode                    "VK_F8">
<!ENTITY webide.keytext                    "F8">
<!ENTITY devToolbar.keycode                "VK_F2">
<!ENTITY devToolbar.keytext                "F2">
<!ENTITY devToolboxMenuItem.label          "Werkzeuge ein-/ausblenden">
<!ENTITY devToolboxMenuItem.accesskey      "W">
<!ENTITY devToolboxMenuItem.keytext        "I">

<!ENTITY devToolbarToolsButton.tooltip     "Entwicklerwerkzeuge ein-/ausblenden">
<!ENTITY devToolbarOtherToolsButton.label  "Mehr">

<!ENTITY getMoreDevtoolsCmd.label        "Weitere Tools laden (Firefox add-ons)">
<!ENTITY getMoreDevtoolsCmd.accesskey    "T">

<!ENTITY fileMenu.label         "Datei"> 
<!ENTITY fileMenu.accesskey       "D">
<!ENTITY newUserContext.label             "Neuer Tab in Umgebung">
<!ENTITY newUserContext.accesskey         "m">
<!ENTITY userContextPersonal.label        "Privat">
<!ENTITY userContextPersonal.accesskey    "P">
<!ENTITY userContextWork.label            "Arbeit">
<!ENTITY userContextWork.accesskey        "A">
<!ENTITY userContextBanking.label         "Banking">
<!ENTITY userContextBanking.accesskey     "B">
<!ENTITY userContextShopping.label        "Einkaufen">
<!ENTITY userContextShopping.accesskey    "E">
<!ENTITY newNavigatorCmd.label        "&#xad;Neues Fenster">
<!ENTITY newNavigatorCmd.key        "N">
<!ENTITY newNavigatorCmd.accesskey      "N">
<!ENTITY newPrivateWindow.label     "Neues privates Fenster">
<!ENTITY newPrivateWindow.accesskey "p">
<!ENTITY newNonRemoteWindow.label   "Neues Einzelprozessfenster">

<!ENTITY editMenu.label         "Bearbeiten"> 
<!ENTITY editMenu.accesskey       "B"> 
<!ENTITY undoCmd.label            "Rückgängig">  
<!ENTITY undoCmd.key            "Z">  
<!ENTITY undoCmd.accesskey          "R"> 
<!ENTITY redoCmd.label            "Wiederherstellen">  
<!ENTITY redoCmd.key            "Y">  
<!ENTITY redoCmd.accesskey          "W"> 
<!ENTITY cutCmd.label           "Ausschneiden">  
<!ENTITY cutCmd.key             "X">  
<!ENTITY cutCmd.accesskey         "A"> 
<!ENTITY copyCmd.label            "Kopieren">  
<!ENTITY copyCmd.key            "C">  
<!ENTITY copyCmd.accesskey          "K"> 
<!ENTITY pasteCmd.label           "Einfügen">  
<!ENTITY pasteCmd.key           "V">  
<!ENTITY pasteCmd.accesskey         "E"> 
<!ENTITY deleteCmd.label          "Löschen">  
<!ENTITY deleteCmd.key            "D">  
<!ENTITY deleteCmd.accesskey        "L"> 
<!ENTITY selectAllCmd.label         "Alles markieren">  
<!ENTITY selectAllCmd.key         "A">  
<!ENTITY selectAllCmd.accesskey       "m"> 
<!ENTITY preferencesCmd2.label       "Einstellungen">
<!ENTITY preferencesCmd2.accesskey     "E"> 
<!ENTITY preferencesCmdUnix.label       "Einstellungen">
<!ENTITY preferencesCmdUnix.accesskey     "E"> 

<!ENTITY clearRecentHistory.label            "Neueste Chronik löschen…">

<!ENTITY privateBrowsingCmd.commandkey          "P">

<!ENTITY viewMenu.label         "Ansicht"> 
<!ENTITY viewMenu.accesskey       "A"> 
<!ENTITY viewToolbarsMenu.label       "Symbolleisten"> 
<!ENTITY viewToolbarsMenu.accesskey     "y"> 
<!ENTITY viewSidebarMenu.label "Sidebar">
<!ENTITY viewSidebarMenu.accesskey "b">
<!ENTITY viewCustomizeToolbar.label       "Anpassen…"> 
<!ENTITY viewCustomizeToolbar.accesskey     "A"> 

<!ENTITY historyMenu.label "Chronik">
<!ENTITY historyMenu.accesskey "C">
<!ENTITY historyUndoMenu.label "Kürzlich geschlossene Tabs">
<!-- LOCALIZATION NOTE (historyUndoWindowMenu): see bug 394759 -->
<!ENTITY historyUndoWindowMenu.label "Kürzlich geschlossene Fenster">
<!ENTITY historyRestoreLastSession.label "Vorherige Sitzung wiederherstellen">

<!ENTITY showAllHistoryCmd2.label "Gesamte Chronik anzeigen">
<!ENTITY showAllHistoryCmd.commandkey "H">

<!ENTITY appMenuCustomize.label "Anpassen">
<!ENTITY appMenuCustomize.tooltip "Das Menü und die Symbolleisten anpassen">
<!ENTITY appMenuCustomizeExit.label "Anpassung abschließen">
<!ENTITY appMenuCustomizeExit.tooltip "Anpassung abschließen">
<!ENTITY appMenuHistory.label "Chronik">
<!ENTITY appMenuHistory.showAll.label "Gesamte Chronik anzeigen">
<!ENTITY appMenuHistory.clearRecent.label "Neueste Chronik löschen…">
<!ENTITY appMenuHistory.restoreSession.label "Vorherige Sitzung wiederherstellen">
<!ENTITY appMenuHistory.viewSidebar.label "Chronik-Sidebar öffnen">
<!ENTITY appMenuHelp.tooltip "Menü &quot;Hilfe&quot; öffnen">

<!ENTITY appMenuRemoteTabs.label "Synchronisierte Tabs">
<!ENTITY appMenuRemoteTabs.fetching.label "Synchronisierte Tabs abrufen…">
<!-- LOCALIZATION NOTE (appMenuRemoteTabs.notabs.label): This is shown beneath
     the name of a device when that device has no open tabs -->
<!ENTITY appMenuRemoteTabs.notabs.label "Keine offenen Tabs">
<!-- LOCALIZATION NOTE (appMenuRemoteTabs.tabsnotsyncing.label): This is shown
     when Sync is configured but syncing tabs is disabled. -->
<!ENTITY appMenuRemoteTabs.tabsnotsyncing.label "Aktivieren Sie das Synchronisieren von Tabs, um eine Liste der Tabs auf Ihren anderen Geräten zu sehen.">
<!-- LOCALIZATION NOTE (appMenuRemoteTabs.noclients.label): This is shown
     when Sync is configured but this appears to be the only device attached to
     the account. We also show links to download Firefox for android/ios. -->
<!ENTITY appMenuRemoteTabs.noclients.label "Melden Sie sich auf Ihren anderen Geräten bei Firefox an, um deren Tabs hier angezeigt zu bekommen.">
<!ENTITY appMenuRemoteTabs.openprefs.label "Sync-Einstellungen">
<!ENTITY appMenuRemoteTabs.notsignedin.label "Melden Sie sich an, um eine Liste der Tabs auf Ihren anderen Geräten zu sehen.">
<!ENTITY appMenuRemoteTabs.signin.label "Bei Sync anmelden">
<!ENTITY appMenuRemoteTabs.sidebar.label "Sidebar mit synchronisierten Tabs">

<!ENTITY customizeMenu.addToToolbar.label "Zu Symbolleiste hinzufügen">
<!ENTITY customizeMenu.addToToolbar.accesskey "S">
<!ENTITY customizeMenu.addToPanel.label "Zu Menü hinzufügen">
<!ENTITY customizeMenu.addToPanel.accesskey "M">
<!ENTITY customizeMenu.moveToToolbar.label "In Symbolleiste verschieben">
<!ENTITY customizeMenu.moveToToolbar.accesskey "v">
<!-- LOCALIZATION NOTE (customizeMenu.moveToPanel.accesskey) can appear on the
     same context menu as menubarCmd and personalbarCmd, so they should have
     different access keys. customizeMenu.moveToToolbar and 
     customizeMenu.moveToPanel are mutually exclusive, so can share access
     keys.  -->
<!ENTITY customizeMenu.moveToPanel.label "In Menü verschieben">
<!ENTITY customizeMenu.moveToPanel.accesskey "v">
<!ENTITY customizeMenu.removeFromToolbar.label "Aus Symbolleiste entfernen">
<!ENTITY customizeMenu.removeFromToolbar.accesskey "e">
<!ENTITY customizeMenu.removeFromMenu.label "Aus Menü entfernen">
<!ENTITY customizeMenu.removeFromMenu.accesskey "e">
<!ENTITY customizeMenu.addMoreItems.label "Mehr Einträge hinzufügen…">
<!ENTITY customizeMenu.addMoreItems.accesskey "E">

<!ENTITY openCmd.commandkey           "l">
<!ENTITY urlbar.placeholder2          "Suche oder Adresse eingeben">
<!ENTITY urlbar.accesskey             "s">
<!ENTITY urlbar.switchToTab.label     "Wechseln zum Tab:">

<!ENTITY urlbar.searchSuggestionsNotification.question "Wollen Sie ein besseres Sucherlebnis dank Suchvorschlägen?">
<!ENTITY urlbar.searchSuggestionsNotification.learnMore "Weitere Informationen…">
<!ENTITY urlbar.searchSuggestionsNotification.learnMore.accesskey "W">
<!ENTITY urlbar.searchSuggestionsNotification.disable "Nein">
<!ENTITY urlbar.searchSuggestionsNotification.disable.accesskey "N">
<!ENTITY urlbar.searchSuggestionsNotification.enable "Ja">
<!ENTITY urlbar.searchSuggestionsNotification.enable.accesskey "J">

<!-- 
  Comment duplicated from browser-sets.inc:

  Search Command Key Logic works like this:

  Unix: Ctrl+J (0.8, 0.9 support)
        Ctrl+K (cross platform binding)
  Mac:  Cmd+K (cross platform binding)
        Cmd+Opt+F (platform convention)
  Win:  Ctrl+K (cross platform binding)
        Ctrl+E (IE compat)

  We support Ctrl+K on all platforms now and advertise it in the menu since it is
  our standard - it is a "safe" choice since it is near no harmful keys like "W" as
  "E" is. People mourning the loss of Ctrl+K for emacs compat can switch their GTK
  system setting to use emacs emulation, and we should respect it. Focus-Search-Box
  is a fundamental keybinding and we are maintaining a XP binding so that it is easy
  for people to switch to Linux.

 -->
<!ENTITY searchFocus.commandkey       "k">
<!ENTITY searchFocus.commandkey2      "e">
<!ENTITY searchFocusUnix.commandkey   "j">

<!-- LOCALIZATION NOTE (contentSearchInput.label, contentSearchSubmit.label):
     These are set as the aria-label attribute for the search input box and
     submit button in the in-content search UI, to be used by screen readers. -->
<!ENTITY contentSearchInput.label     "Suchbegriff">
<!ENTITY contentSearchSubmit.label    "Suche absenden">

<!-- LOCALIZATION NOTE (searchFor.label, searchWith.label):
     These two strings are used to build the header above the list of one-click
     search providers:  "Search for <used typed keywords> with:" -->
<!ENTITY searchFor.label              "Nach ">
<!ENTITY searchWith.label             " suchen mit:">

<!-- LOCALIZATION NOTE (search.label, searchAfter.label):
     This string is used to build the header above the list of one-click search
     providers when a one off engine has been selected.  The searchAfter text is
     intentionally left empty for en-US and can be used by other localizations to
     display a string after the search engine name.  This string will be displayed
     as:  "Search <selected engine name><searchAfter.label text>" -->
<!ENTITY search.label                 "Mit ">
<!ENTITY searchAfter.label            " suchen">

<!-- LOCALIZATION NOTE (searchWithHeader.label):
     The wording of this string should be as close as possible to
     searchFor.label and searchWith.label. This string will be used instead of
     them when the user has not typed any keyword. -->
<!ENTITY searchWithHeader.label       "Suchen mit:">
<!-- LOCALIZATION NOTE (changeSearchSettings.button):
     This string won't wrap, so if the translated string is longer,
     consider translating it as if it said only "Search Settings". -->
<!ENTITY changeSearchSettings.button  "Sucheinstellungen ändern">

<!ENTITY searchInNewTab.label         "In neuem Tab suchen">
<!ENTITY searchInNewTab.accesskey     "T">
<!ENTITY searchSetAsDefault.label     "Als Standardsuchmaschine festlegen">
<!ENTITY searchSetAsDefault.accesskey "S">

<!ENTITY openLinkCmdInTab.label       "Link in neuem Tab öffnen">
<!ENTITY openLinkCmdInTab.accesskey   "T">
<!ENTITY openLinkCmd.label            "Link in neuem Fenster öffnen">
<!ENTITY openLinkCmd.accesskey        "F">
<!ENTITY openLinkInPrivateWindowCmd.label "Link in neuem privaten Fenster öffnen">
<!ENTITY openLinkInPrivateWindowCmd.accesskey "p">
<!ENTITY openLinkCmdInCurrent.label     "Link öffnen">
<!ENTITY openLinkCmdInCurrent.accesskey "k">
<!ENTITY openFrameCmdInTab.label      "Frame in neuem Tab öffnen">
<!ENTITY openFrameCmdInTab.accesskey  "T">
<!ENTITY openFrameCmd.label           "Frame in neuem Fenster öffnen">
<!ENTITY openFrameCmd.accesskey       "F">
<!ENTITY openLinkCmdInContainerTab.label "Link in neuem Tab in Umgebung öffnen">
<!ENTITY openLinkCmdInContainerTab.accesskey "m">
<!ENTITY showOnlyThisFrameCmd.label     "Nur diesen Frame anzeigen">
<!ENTITY showOnlyThisFrameCmd.accesskey "N">
<!ENTITY reloadCmd.commandkey         "r">
<!ENTITY reloadFrameCmd.label         "Frame neu laden">
<!ENTITY reloadFrameCmd.accesskey     "R">
<!ENTITY viewPartialSourceForSelectionCmd.label "Auswahl-Quelltext anzeigen">
<!ENTITY viewPartialSourceForMathMLCmd.label    "MathML-Quelle anzeigen">
<!-- LOCALIZATION NOTE (viewPartialSourceCmd.accesskey): This accesskey is used for both 
         viewPartialSourceForSelectionCmd.label and viewPartialSourceForMathMLCmd.label -->
<!ENTITY viewPartialSourceCmd.accesskey "A">
<!ENTITY viewPageSourceCmd.label      "Seitenquelltext anzeigen">
<!ENTITY viewPageSourceCmd.accesskey  "a">
<!ENTITY viewFrameSourceCmd.label     "Frame-Quelltext anzeigen">
<!ENTITY viewFrameSourceCmd.accesskey "F">
<!ENTITY viewPageInfoCmd.label        "Seiteninformationen anzeigen">
<!ENTITY viewPageInfoCmd.accesskey    "e">
<!ENTITY viewFrameInfoCmd.label       "Frame-Informationen anzeigen">
<!ENTITY viewFrameInfoCmd.accesskey   "I">
<!ENTITY reloadImageCmd.label         "Grafik neu laden">
<!ENTITY reloadImageCmd.accesskey     "G">
<!ENTITY viewImageCmd.label           "Grafik anzeigen">
<!ENTITY viewImageCmd.accesskey       "r">
<!ENTITY viewImageInfoCmd.label       "Grafik-Info anzeigen">
<!ENTITY viewImageInfoCmd.accesskey   "e">
<!ENTITY viewImageDescCmd.label       "Beschreibung anzeigen">
<!ENTITY viewImageDescCmd.accesskey   "B">
<!ENTITY viewVideoCmd.label           "Video anzeigen">
<!ENTITY viewVideoCmd.accesskey       "z">
<!ENTITY viewBGImageCmd.label         "Hintergrundgrafik anzeigen">
<!ENTITY viewBGImageCmd.accesskey     "H">
<!ENTITY setDesktopBackgroundCmd.label      "Als Hintergrundbild einrichten…">
<!ENTITY setDesktopBackgroundCmd.accesskey  "A">
<!ENTITY bookmarkPageCmd2.label        "Lesezeichen für diese Seite hinzufügen">
<!ENTITY bookmarkThisLinkCmd.label     "Lesezeichen für diesen Link hinzufügen">
<!ENTITY bookmarkThisLinkCmd.accesskey "L">
<!ENTITY bookmarkThisFrameCmd.label    "Lesezeichen für diesen Frame hinzufügen">
<!ENTITY bookmarkThisFrameCmd.accesskey "z">
<!ENTITY emailPageCmd.label           "Link per E-Mail senden…">
<!ENTITY emailPageCmd.accesskey       "s">
<!ENTITY savePageCmd.label            "Seite speichern unter…">
<!ENTITY savePageCmd.accesskey        "u">
<!-- alternate for content area context menu -->
<!ENTITY savePageCmd.accesskey2       "u">
<!ENTITY savePageCmd.commandkey       "s">
<!ENTITY saveFrameCmd.label           "Frame speichern unter…">
<!ENTITY saveFrameCmd.accesskey       "m">
<!ENTITY printFrameCmd.label          "Frame drucken…">
<!ENTITY printFrameCmd.accesskey      "d">
<!ENTITY saveLinkCmd.label            "Ziel speichern unter…">
<!ENTITY saveLinkCmd.accesskey        "Z">
<!ENTITY saveImageCmd.label           "Grafik speichern unter…">
<!ENTITY saveImageCmd.accesskey       "u">
<!ENTITY saveVideoCmd.label           "Video speichern unter…">
<!ENTITY saveVideoCmd.accesskey       "u">
<!ENTITY saveAudioCmd.label           "Audio speichern unter…">
<!ENTITY saveAudioCmd.accesskey       "u">
<!ENTITY emailImageCmd.label          "Grafik per E-Mail senden…">
<!ENTITY emailImageCmd.accesskey      "n">
<!ENTITY emailVideoCmd.label          "Video per E-Mail senden…">
<!ENTITY emailVideoCmd.accesskey      "n">
<!ENTITY castVideoCmd.label           "Video weiterleiten">
<!ENTITY castVideoCmd.accesskey       "w">
<!ENTITY emailAudioCmd.label          "Audio per E-Mail senden…">
<!ENTITY emailAudioCmd.accesskey      "n">
<!ENTITY playPluginCmd.label          "Plugin aktivieren">
<!ENTITY playPluginCmd.accesskey      "k">
<!ENTITY hidePluginCmd.label          "Plugin ausblenden">
<!ENTITY hidePluginCmd.accesskey      "b">
<!ENTITY copyLinkCmd.label            "Link-Adresse kopieren">
<!ENTITY copyLinkCmd.accesskey        "k">
<!ENTITY copyImageCmd.label           "Grafikadresse kopieren">
<!ENTITY copyImageCmd.accesskey       "d">
<!ENTITY copyImageContentsCmd.label   "Grafik kopieren">
<!ENTITY copyImageContentsCmd.accesskey  "o"> 
<!ENTITY copyVideoURLCmd.label        "Video-Adresse kopieren">
<!ENTITY copyVideoURLCmd.accesskey    "o">
<!ENTITY copyAudioURLCmd.label        "Audio-Adresse kopieren">
<!ENTITY copyAudioURLCmd.accesskey    "o">
<!ENTITY copyEmailCmd.label           "E-Mail-Adresse kopieren">
<!ENTITY copyEmailCmd.accesskey       "E">
<!ENTITY thisFrameMenu.label              "Aktueller Frame">
<!ENTITY thisFrameMenu.accesskey          "F">

<!-- Media (video/audio) controls -->
<!-- LOCALIZATION NOTE: The access keys for "Play" and 
"Pause" are the same because the two context-menu 
items are mutually exclusive. -->
<!ENTITY mediaPlay.label             "Abspielen">
<!ENTITY mediaPlay.accesskey         "A">
<!ENTITY mediaPause.label            "Anhalten">
<!ENTITY mediaPause.accesskey        "A">
<!-- LOCALIZATION NOTE: The access keys for "Mute" and
"Unmute" are the same because the two context-menu
items are mutually exclusive. -->
<!ENTITY mediaMute.label             "Ton aus">
<!ENTITY mediaMute.accesskey         "T">
<!ENTITY mediaUnmute.label           "Ton an">
<!ENTITY mediaUnmute.accesskey       "T">
<!ENTITY mediaPlaybackRate.label     "Wiedergabegeschwindigkeit">
<!ENTITY mediaPlaybackRate.accesskey "g">
<!ENTITY mediaPlaybackRate050x.label "Zeitlupe (0.5×)">
<!ENTITY mediaPlaybackRate050x.accesskey "Z">
<!ENTITY mediaPlaybackRate100x.label "Normale Geschwindigkeit">
<!ENTITY mediaPlaybackRate100x.accesskey "N">
<!ENTITY mediaPlaybackRate150x.label "Schnell (1.5×)">
<!ENTITY mediaPlaybackRate150x.accesskey "S">
<!-- LOCALIZATION NOTE: "Ludicrous Speed" is a reference to the
movie "Space Balls" and is meant to say that this speed is very
fast. -->
<!ENTITY mediaPlaybackRate200x.label "Doppelte Geschwindigkeit (2×)">
<!ENTITY mediaPlaybackRate200x.accesskey "D">
<!-- LOCALIZATION NOTE: The access keys for "Show Controls" and
"Hide Controls" are the same because the two context-menu
items are mutually exclusive. -->
<!ENTITY mediaShowControls.label     "Steuerung anzeigen">
<!ENTITY mediaShowControls.accesskey "S">
<!ENTITY mediaHideControls.label     "Steuerung ausblenden">
<!ENTITY mediaHideControls.accesskey "S">
<!ENTITY videoFullScreen.label       "Vollbild">
<!ENTITY videoFullScreen.accesskey   "V">
<!ENTITY videoSaveImage.label        "Bildschirmfoto speichern unter…">
<!ENTITY videoSaveImage.accesskey    "B">
<!-- LOCALIZATION NOTE: The access keys for "Show Statistics" and
"Hide Statistics" are the same because the two context-menu
items are mutually exclusive. -->
<!ENTITY videoShowStats.label        "Statistiken einblenden">
<!ENTITY videoShowStats.accesskey    "k">
<!ENTITY videoHideStats.label        "Statistiken ausblenden">
<!ENTITY videoHideStats.accesskey    "k">

<!-- LOCALIZATION NOTE :
fullZoomEnlargeCmd.commandkey3, fullZoomReduceCmd.commandkey2 and
fullZoomResetCmd.commandkey2 are alternative acceleration keys for zoom.
If shift key is needed with your locale popular keyboard for them,
you can use these alternative items. Otherwise, their values should be empty.  -->

<!ENTITY fullZoomEnlargeCmd.label       "Vergrößern">
<!ENTITY fullZoomEnlargeCmd.accesskey   "g">
<!ENTITY fullZoomEnlargeCmd.commandkey  "+">
<!ENTITY fullZoomEnlargeCmd.commandkey2 "="> <!-- + is above this key on many keyboards -->
<!ENTITY fullZoomEnlargeCmd.commandkey3 "">

<!ENTITY fullZoomReduceCmd.label        "Verkleinern">
<!ENTITY fullZoomReduceCmd.accesskey    "k">
<!ENTITY fullZoomReduceCmd.commandkey   "-">
<!ENTITY fullZoomReduceCmd.commandkey2  "">

<!ENTITY fullZoomResetCmd.label         "Normal">
<!ENTITY fullZoomResetCmd.accesskey     "N">
<!ENTITY fullZoomResetCmd.commandkey    "0">
<!ENTITY fullZoomResetCmd.commandkey2   "">

<!ENTITY fullZoomToggleCmd.label        "Nur Text zoomen">
<!ENTITY fullZoomToggleCmd.accesskey    "T">
<!ENTITY fullZoom.label                 "Zoom">
<!ENTITY fullZoom.accesskey             "o">

<!ENTITY sidebarCloseButton.tooltip     "Sidebar schließen">

<!ENTITY quitApplicationCmdWin2.label       "Beenden"> 
<!ENTITY quitApplicationCmdWin2.accesskey   "B">
<!ENTITY quitApplicationCmdWin2.tooltip     "&brandShorterName; beenden">
<!ENTITY goBackCmd.commandKey "Ö">
<!ENTITY goForwardCmd.commandKey "Ä">
<!ENTITY quitApplicationCmd.label       "Beenden"> 
<!ENTITY quitApplicationCmd.accesskey   "B">
<!ENTITY quitApplicationCmdMac2.label    "&brandShorterName; beenden">
<!-- LOCALIZATION NOTE(quitApplicationCmdUnix.key): This keyboard shortcut is used by both Linux and OSX builds. -->
<!ENTITY quitApplicationCmdUnix.key     "Q">

<!ENTITY closeCmd.label                 "Schließen">  
<!ENTITY closeCmd.key                   "W">  
<!ENTITY closeCmd.accesskey             "c">

<!ENTITY toggleMuteCmd.key              "M">

<!ENTITY pageStyleMenu.label "Webseiten-Stil">
<!ENTITY pageStyleMenu.accesskey "W">
<!ENTITY pageStyleNoStyle.label "Kein Stil">
<!ENTITY pageStyleNoStyle.accesskey "K">
<!ENTITY pageStylePersistentOnly.label "Standard-Stil">
<!ENTITY pageStylePersistentOnly.accesskey "S">

<!ENTITY pageReportIcon.tooltip            "Die Einstellungen des Pop-up-Blockers für diese Website ändern">

<!ENTITY allowPopups.accesskey "P">
<!-- On Windows we use the term "Options" to describe settings, but
     on Linux and Mac OS X we use "Preferences" - carry that distinction
     over into this string, which is used in the "popup blocked" info bar . -->
<!ENTITY editPopupSettingsUnix.label "Pop-up-Blocker-Einstellungen bearbeiten…">
<!ENTITY editPopupSettings.label "Pop-up-Blocker-Einstellungen bearbeiten…">
<!ENTITY editPopupSettings.accesskey "b">
<!ENTITY dontShowMessage.accesskey "I">

<!ENTITY bidiSwitchPageDirectionItem.label        "Seitenrichtung ändern">
<!ENTITY bidiSwitchPageDirectionItem.accesskey    "S">
<!ENTITY bidiSwitchTextDirectionItem.label        "Textrichtung ändern">
<!ENTITY bidiSwitchTextDirectionItem.accesskey    "ä">
<!ENTITY bidiSwitchTextDirectionItem.commandkey   "X">

<!ENTITY findOnCmd.label     "Seite durchsuchen">
<!ENTITY findOnCmd.accesskey "S">
<!ENTITY findOnCmd.commandkey "f">
<!ENTITY findAgainCmd.label  "Weitersuchen">
<!ENTITY findAgainCmd.accesskey "n">
<!ENTITY findAgainCmd.commandkey "g">
<!ENTITY findAgainCmd.commandkey2 "VK_F3">
<!ENTITY findSelectionCmd.commandkey "e">

<!ENTITY spellAddDictionaries.label "Wörterbücher hinzufügen…">
<!ENTITY spellAddDictionaries.accesskey "W">

<!ENTITY editBookmark.done.label                     "Fertig">
<!ENTITY editBookmark.removeBookmark.accessKey       "L">

<!ENTITY identity.connectionSecure "Sichere Verbindung">
<!ENTITY identity.connectionNotSecure "Verbindung ist nicht sicher">
<!ENTITY identity.connectionFile "Diese Seite ist auf Ihrem Computer gespeichert.">
<!ENTITY identity.connectionVerified1 "Sie sind derzeit mit dieser Website verbunden, welche betrieben wird von:">
<!ENTITY identity.connectionInternal "Dies ist eine sichere &brandShortName;-Seite.">
<!ENTITY identity.insecureLoginForms2 "Ihre Zugangsdaten könnten auf dieser Seite in falsche Hände geraten.">

<!-- Strings for connection state warnings. -->
<!ENTITY identity.activeBlocked "&brandShortName; hat nicht sichere Inhalte dieser Seite blockiert.">
<!ENTITY identity.passiveLoaded "Teile dieser Seite sind nicht sicher. Dies können z.B. Grafiken sein.">
<!ENTITY identity.activeLoaded "Sie haben den Schutz vor Aktivitätenverfolgung für diese Seite deaktiviert.">
<!ENTITY identity.weakEncryption "Diese Seite verwendet eine schwache Verschlüsselung.">

<!-- Strings for connection state warnings in the subview. -->
<!ENTITY identity.description.insecure "Ihre Verbindung zu dieser Website ist nicht vertraulich. Von Ihnen übermittelte Informationen (wie Passwörter, Nachrichten, Kreditkartendaten, usw.) können von Anderen eingesehen werden.">
<!ENTITY identity.description.insecureLoginForms "Wenn Sie Ihre Zugangsdaten auf dieser Website eingeben, sind diese nicht sicher und könnten diese in falsche Hände fallen.">
<!ENTITY identity.description.weakCipher "Ihre Verbindung zu dieser Website verwendet eine schwache Verschlüsselung.">
<!ENTITY identity.description.weakCipher2 "Andere Personen können Ihre Informationen mitlesen oder das Verhalten der Website ändern.">
<!ENTITY identity.description.activeBlocked "&brandShortName; hat nicht sichere Inhalte dieser Seite blockiert.">
<!ENTITY identity.description.passiveLoaded "Ihre Verbindung ist nicht sicher und mit dieser Website geteilte Informationen können von Anderen eingesehen werden.">
<!ENTITY identity.description.passiveLoaded2 "Diese Website enthält nicht sichere Inhalte (wie z.B. Grafiken).">
<!ENTITY identity.description.passiveLoaded3 "Obwohl &brandShortName; Inhalte blockiert hat, enthält die Seite noch nicht sichere Inhalte (wie z.B. Grafiken).">
<!ENTITY identity.description.activeLoaded "Diese Website enthält nicht sichere Inhalte (wie z.B. Skripte) und Ihre Verbindung ist nicht vertraulich.">
<!ENTITY identity.description.activeLoaded2 "Mit dieser Seite geteilte Informationen (wie Passwörter, Nachrichten, Kreditkartendaten, usw.) können von Anderen eingesehen werden.">

<!ENTITY identity.enableMixedContentBlocking.label "Schutz aktivieren">
<!ENTITY identity.enableMixedContentBlocking.accesskey "a">
<!ENTITY identity.disableMixedContentBlocking.label "Schutz momentan deaktivieren">
<!ENTITY identity.disableMixedContentBlocking.accesskey "d">
<!ENTITY identity.learnMore "Weitere Informationen">

<!ENTITY identity.removeCertException.label "Ausnahme entfernen">
<!ENTITY identity.removeCertException.accesskey "A">

<!ENTITY identity.moreInfoLinkText2 "Weitere Informationen">

<!ENTITY identity.permissions "Berechtigungen">
<!ENTITY identity.permissionsEmpty "Der Website wurden keine besonderen Berechtigungen erteilt.">

<!-- Name for the tabs toolbar as spoken by screen readers.
     The word "toolbar" is appended automatically and should not be contained below! -->
<!ENTITY tabsToolbar.label "Browser-Tabs">

<!-- LOCALIZATION NOTE (syncTabsMenu3.label): This appears in the history menu and history panel -->
<!ENTITY syncTabsMenu3.label     "Synchronisierte Tabs">

<!ENTITY syncedTabs.sidebar.label              "Synchronisierte Tabs">
<!ENTITY syncedTabs.sidebar.fetching.label     "Synchronisierte Tabs werden abgerufen…">
<!ENTITY syncedTabs.sidebar.noclients.label    "Melden Sie sich auf Ihren anderen Geräten bei Firefox an, um deren Tabs hier angezeigt zu bekommen.">
<!ENTITY syncedTabs.sidebar.notsignedin.label  "Melden Sie sich an, um eine Liste der Tabs von Ihren anderen Geräten angezeigt zu bekommen.">
<!ENTITY syncedTabs.sidebar.notabs.label       "Keine offenen Tabs">
<!ENTITY syncedTabs.sidebar.openprefs.label    "Einstellungen von &syncBrand.shortName.label; öffnen">
<!-- LOCALIZATION NOTE (syncedTabs.sidebar.tabsnotsyncing.label): This is shown
     when Sync is configured but syncing tabs is disabled. -->
<!ENTITY syncedTabs.sidebar.tabsnotsyncing.label       "Aktivieren Sie das Synchronisieren von Tabs, um die Tabs von Ihren anderen Geräten angezeigt zu bekommen.">

<!ENTITY syncedTabs.context.openTab.label                   "Diesen Tab öffnen">
<!ENTITY syncedTabs.context.openTab.accesskey               "f">
<!ENTITY syncedTabs.context.bookmarkSingleTab.label         "Diesen Tab als Lesezeichen hinzufügen…">
<!ENTITY syncedTabs.context.bookmarkSingleTab.accesskey     "L">


<!ENTITY syncBrand.shortName.label    "Sync">

<!ENTITY syncSignIn.label             "Bei &syncBrand.shortName.label; anmelden…">
<!ENTITY syncSignIn.accesskey         "Y">
<!ENTITY syncSyncNowItem.label        "Jetzt synchronisieren">
<!ENTITY syncSyncNowItem.accesskey    "J">
<!ENTITY syncReAuthItem.label         "Wieder mit &syncBrand.shortName.label; verbinden…">
<!ENTITY syncReAuthItem.accesskey     "v">
<!ENTITY syncToolbarButton.label      "Synchronisieren">

<!ENTITY socialToolbar.title        "Soziale-Netzwerke-Symbolleiste">

<!ENTITY social.ok.label       "OK">
<!ENTITY social.ok.accesskey   "O">

<!ENTITY social.toggleSidebar.label "Sidebar anzeigen">
<!ENTITY social.toggleSidebar.accesskey "S">

<!ENTITY social.addons.label "Dienste verwalten…">

<!ENTITY social.toggleNotifications.label "Desktop-Benachrichtigungen">
<!ENTITY social.toggleNotifications.accesskey "B">

<!ENTITY social.activated.description "Dienste von <label/> wurden aktiviert. Sie können Ihre Einstellungen für Dienste in der <label class='text-link'>Add-ons-Verwaltung</label> ändern.">
<!ENTITY social.activated.undo.label "Rückgängig machen">
<!ENTITY social.activated.undo.accesskey "R">
<!ENTITY social.learnMore.label "Weitere Informationen…">
<!ENTITY social.learnMore.accesskey "W">
<!ENTITY social.closeNotificationItem.label "Nicht jetzt">

<!ENTITY social.directory.label "Aktivierungsverzeichis">
<!ENTITY social.directory.text "Sie können Dienste in dem Verzeichnis aktivieren.">
<!ENTITY social.directory.button "Verzeichnis aufrufen">
<!ENTITY social.directory.introText "Zum Hinzufügen eines Dienstes zu &brandShortName; darauf klicken.">
<!ENTITY social.directory.viewmore.text "Mehr anzeigen">

<!ENTITY customizeMode.menuAndToolbars.header2 "Weitere Werkzeuge und Funktionen">
<!ENTITY customizeMode.menuAndToolbars.empty "Wollen Sie mehr Werkzeuge?">
<!ENTITY customizeMode.menuAndToolbars.emptyLink "Wählen Sie aus Tausenden von Add-ons.">
<!ENTITY customizeMode.restoreDefaults "Standard wiederherstellen">
<!ENTITY customizeMode.toolbars "Symbolleisten ein-/ausblenden">
<!ENTITY customizeMode.titlebar "Titelleiste">
<!ENTITY customizeMode.lwthemes "Themes">
<!ENTITY customizeMode.lwthemes.myThemes "Installiert">
<!ENTITY customizeMode.lwthemes.recommended "Empfehlungen">
<!ENTITY customizeMode.lwthemes.menuManage "Verwalten">
<!ENTITY customizeMode.lwthemes.menuManage.accessKey "V">
<!ENTITY customizeMode.lwthemes.menuGetMore "Weitere Themes herunterladen">
<!ENTITY customizeMode.lwthemes.menuGetMore.accessKey "W">

<!ENTITY social.chatBar.commandkey "C">
<!ENTITY social.chatBar.label "Chats fokussieren">
<!ENTITY social.chatBar.accesskey "c">

<!ENTITY social.markpageMenu.accesskey "S">
<!ENTITY social.markpageMenu.label "Seite senden an…">
<!ENTITY social.marklinkMenu.accesskey "s">
<!ENTITY social.marklinkMenu.label "Link senden an…">

<!ENTITY getUserMedia.selectCamera.label "Zugriff auf folgende Kamera erlauben:">
<!ENTITY getUserMedia.selectCamera.accesskey "K">
<!ENTITY getUserMedia.selectMicrophone.label "Zugriff auf folgendes Mikrofon erlauben:">
<!ENTITY getUserMedia.selectMicrophone.accesskey "M">
<!ENTITY getUserMedia.audioCapture.label "Audio des Tabs wird weitergegeben.">
<!ENTITY getUserMedia.allWindowsShared.message "Alle sichtbaren Fenster auf dem Bildschirm werden weitergegeben.">

<!ENTITY trackingProtection.title "Schutz vor Aktivitätenverfolgung">
<!ENTITY trackingProtection.detectedBlocked3 "&brandShortName; blockiert Teile der Seite, die Ihre Surfaktivitäten verfolgen könnten.">
<!ENTITY trackingProtection.detectedNotBlocked3 "Die Seite enthält Inhalte, die Ihre Surfaktivitäten verfolgen könnten. Sie haben den Schutz deaktiviert.">
<!ENTITY trackingProtection.notDetected3 "Keine Inhalte zur Aktivitätenverfolgung auf dieser Seite gefunden.">
<!-- LOCALIZATION NOTE (trackingProtection.unblock.label, trackingProtection.unblock.accesskey):
     The associated button with this label and accesskey is only shown when opening the control
     center while looking at a site with trackers in NON-private browsing mode. -->
<!ENTITY trackingProtection.unblock.label "Schutz für diese Seite deaktivieren">
<!ENTITY trackingProtection.unblock.accesskey "d">
<!-- LOCALIZATION NOTE (trackingProtection.unblockPrivate.label, trackingProtection.unblockPrivate.accesskey):
     The associated button with this label and accesskey is only shown when opening the control
     center while looking at a site with trackers in PRIVATE browsing mode. -->
<!ENTITY trackingProtection.unblockPrivate.label "Schutz für diese Sitzung deaktivieren">
<!ENTITY trackingProtection.unblockPrivate.accesskey "d">
<!ENTITY trackingProtection.block2.label "Schutz aktivieren">
<!ENTITY trackingProtection.block2.accesskey "a">

<!ENTITY trackingContentBlocked.message "Schutz vor Verfolgung von Aktivitäten">
<!ENTITY trackingContentBlocked.moreinfo "Die Elemente der Seite, welche Ihre Online-Aktivitäten verfolgen, wurden blockiert.">
<!ENTITY trackingContentBlocked.learnMore "Weitere Informationen">
<!ENTITY trackingContentBlocked.options "Einstellungen">
<!ENTITY trackingContentBlocked.unblock2.label "Schutz auf dieser Website deaktivieren">
<!ENTITY trackingContentBlocked.unblock2.accesskey "D">
<!ENTITY trackingContentBlocked.block.label "Schutz aktivieren">
<!ENTITY trackingContentBlocked.block.accesskey "a">
<!ENTITY trackingContentBlocked.disabled.message "Schutz vor Verfolgung von Aktivitäten ist deaktiviert">

<!ENTITY pointerLock.notification.message "Der Mauszeiger kann jederzeit durch Drücken der ESC-Taste wieder angezeigt werden.">

<!ENTITY pluginNotification.showAll.label "Alle anzeigen">
<!ENTITY pluginNotification.showAll.accesskey "z">

<!-- LOCALIZATION NOTE (pluginActivateNow.label, pluginActivateAlways.label, pluginBlockNow.label): These should be the same as the matching strings in browser.properties -->
<!ENTITY pluginActivateNow.label "Diesmal erlauben">
<!ENTITY pluginActivateAlways.label "Erlauben und Entscheidung merken">
<!ENTITY pluginBlockNow.label "Plugin blockieren">

<!-- LOCALIZATION NOTE: (pluginNotification.width): This is used to determine the
     width of the plugin popup notification that can appear if a plugin has been
     blocked on a page. Should be wide enough to fit the pluginActivateNow.label
     and pluginActivateAlways.label strings above on a single line. This must be
     a CSS length value. -->
<!ENTITY pluginNotification.width "34em">

<!ENTITY uiTour.infoPanel.close "Schließen">

<!ENTITY appMenuSidebars.label         "Sidebars">

<!-- LOCALIZATION NOTE: (panicButton.view.mainTimeframeDesc, panicButton.view.5min, panicButton.view.2hr, panicButton.view.day):
     The .mainTimeframeDesc string combined with any of the 3 others is meant to form a complete sentence, e.g. "Forget the last: Five minutes".
     Please ensure that this remains the case in the translation. -->
<!ENTITY panicButton.view.mainTimeframeDesc       "Zu löschender Zeitraum:">
<!ENTITY panicButton.view.5min                    "Fünf Minuten">
<!ENTITY panicButton.view.2hr                     "Zwei Stunden">
<!ENTITY panicButton.view.day                     "24 Stunden">

<!-- LOCALIZATION NOTE: (panicButton.view.mainLabel, panicButton.view.deleteCookies, panicButton.view.deleteHistory, panicButton.view.deleteTabsAndWindows, panicButton.view.openNewWindow):
     The .mainActionDesc string combined with any of the 4 others is meant to form a complete sentence, e.g. "Proceeding will: Delete Recent Cookies".
     Note also that the deleteCookies, deleteHistory and deleteTabsAndWindows strings include <html:strong> tags for emphasis on the words "Cookies", "History", "Tabs" and "Windows".
     The translation should do the same. -->
<!ENTITY panicButton.view.mainActionDesc          "Es werden folgende Aktionen ausgeführt:">
<!ENTITY panicButton.view.deleteCookies           "Kürzlich angelegte oder geänderte <html:strong>Cookies</html:strong> löschen">
<!ENTITY panicButton.view.deleteHistory           "Die kürzlich angelegte <html:strong>Chronik</html:strong> löschen">
<!ENTITY panicButton.view.deleteTabsAndWindows    "Alle <html:strong>Tabs</html:strong> und <html:strong>Fenster</html:strong> schließen">
<!ENTITY panicButton.view.openNewWindow           "Ein leeres Fenster öffnen">

<!ENTITY panicButton.view.undoWarning             "Diese Aktionen können nicht rückgängig gemacht werden.">
<!ENTITY panicButton.view.forgetButton            "Löschen">

<!ENTITY panicButton.thankyou.msg1                "Die kürzlich angelegte Browser-Chronik wurde gelöscht.">
<!ENTITY panicButton.thankyou.msg2                "Sicheres Surfen!">
<!ENTITY panicButton.thankyou.buttonlabel         "Danke">

<!ENTITY emeLearnMoreContextMenu.label            "Mehr über DRM-Kopierschutz erfahren…">
<<<<<<< HEAD
<!ENTITY emeLearnMoreContextMenu.accesskey        "D">
=======
<!ENTITY emeLearnMoreContextMenu.accesskey        "D">
<!ENTITY emeNotificationsNotNow.label             "Nicht jetzt">
<!ENTITY emeNotificationsNotNow.accesskey         "N">
<!ENTITY emeNotificationsDontAskAgain.label       "Nicht mehr nachfragen">
<!ENTITY emeNotificationsDontAskAgain.accesskey   "m">

<!ENTITY httpsEverywhere.headline "HTTPS Everywhere">
<!ENTITY httpsEverywhere.desc     "Verschlüsselte Verbindung anfordern">
>>>>>>> d920acdc
<|MERGE_RESOLUTION|>--- conflicted
+++ resolved
@@ -951,15 +951,7 @@
 <!ENTITY panicButton.thankyou.buttonlabel         "Danke">
 
 <!ENTITY emeLearnMoreContextMenu.label            "Mehr über DRM-Kopierschutz erfahren…">
-<<<<<<< HEAD
 <!ENTITY emeLearnMoreContextMenu.accesskey        "D">
-=======
-<!ENTITY emeLearnMoreContextMenu.accesskey        "D">
-<!ENTITY emeNotificationsNotNow.label             "Nicht jetzt">
-<!ENTITY emeNotificationsNotNow.accesskey         "N">
-<!ENTITY emeNotificationsDontAskAgain.label       "Nicht mehr nachfragen">
-<!ENTITY emeNotificationsDontAskAgain.accesskey   "m">
 
 <!ENTITY httpsEverywhere.headline "HTTPS Everywhere">
-<!ENTITY httpsEverywhere.desc     "Verschlüsselte Verbindung anfordern">
->>>>>>> d920acdc
+<!ENTITY httpsEverywhere.desc     "Verschlüsselte Verbindung anfordern">