--- conflicted
+++ resolved
@@ -29,22 +29,16 @@
 
 # The \n in the next two strings can be moved or deleted as needed to make
 # the string fit in the 3 lines of space available.
-<<<<<<< HEAD
 STUB_CLEANUP_PAVEOVER_HEADER=$BrandShortName ist bereits installiert.\nLass uns ihn aktualisieren.
 STUB_CLEANUP_REINSTALL_HEADER=$BrandShortName war schon einmal installiert.\nLass uns ihn neu installieren.
-=======
-STUB_CLEANUP_PAVEOVER_HEADER=$BrandShortName ist bereits installiert.\nLassen Sie uns ihn aktualisieren.
-STUB_CLEANUP_REINSTALL_HEADER=$BrandShortName war schon einmal installiert.\nLassen Sie uns ihn neu installieren.
 
 STUB_CLEANUP_PAVEOVER_HEADER2=$BrandShortName ist bereits installiert und wird aktualisiert.
 STUB_CLEANUP_REINSTALL_HEADER2=$BrandShortName war schon einmal installiert. Das Programm wird erneut heruntergeladen.
->>>>>>> 0bb48891
 STUB_CLEANUP_PAVEOVER_BUTTON=&Aktualisieren
 STUB_CLEANUP_REINSTALL_BUTTON=&Neu installieren
 STUB_CLEANUP_CHECKBOX_LABEL=Einstellungen &zurücksetzen für beste Leistung
 
 STUB_INSTALLING_LABEL2=Wird jetzt installiert…
-<<<<<<< HEAD
 STUB_BLURB_FOOTER2="Surfen ohne Kompromisse."
 STUB_BLURB1_FIRST1="Danke, dass du $BrandShortName gewählt hast!"
 STUB_BLURB1_SECOND1="Sicher durchs Internet"
@@ -65,24 +59,6 @@
 WARN_WRITE_ACCESS_QUIT=Du hast keine Schreibrechte für den Installationsordner.
 WARN_DISK_SPACE_QUIT=Du hast nicht genug Platz, um die Anwendung zu installieren.
 WARN_MANUALLY_CLOSE_APP_LAUNCH=$BrandShortName ist bereits aktiv.\n\nBitte beende $BrandShortName, bevor du die Version startest, die du gerade installiert hast.
-=======
-# The \n in the next string is intended to force a nice-looking layout in en-US
-# and can be moved or deleted as needed. There's no practical limit on the
-# number of lines available.
-STUB_INSTALLING_HEADLINE=Privatsphäre hat oberste Priorität.\nKommen Sie zu $BrandProductName.
-STUB_INSTALLING_BODY=Holen Sie sich weitere unserer Produkte, bei denen die Privatsphäre an erster Stelle steht, und erfahren Sie, wie Sie online klüger und sicherer unterwegs sind.
-STUB_BLURB_FIRST1=Der am schnellsten reagierende $BrandShortName bislang
-STUB_BLURB_SECOND1=Schnelleres Laden von Seiten und Wechseln von Tabs
-STUB_BLURB_THIRD1=Privates Surfen leicht gemacht
-STUB_BLURB_FOOTER2=Für die Menschen, nicht für den Profit.
-
-WARN_MIN_SUPPORTED_OSVER_MSG=Leider kann $BrandShortName nicht installiert werden. Diese Version von $BrandShortName benötigt ${MinSupportedVer} oder neuer. Bitte klicken Sie auf die Schaltfläche "OK", um weitere Informationen zu erhalten.
-WARN_MIN_SUPPORTED_CPU_MSG=Leider kann $BrandShortName nicht installiert werden. Diese Version von $BrandShortName benötigt einen Prozessor mit Unterstützung für ${MinSupportedCPU}. Bitte klicken Sie auf die Schaltfläche "OK", um weitere Informationen zu erhalten.
-WARN_MIN_SUPPORTED_OSVER_CPU_MSG=Leider kann $BrandShortName nicht installiert werden. Diese Version von $BrandShortName benötigt ${MinSupportedVer} oder neuer sowie einen Prozessor mit Unterstützung für ${MinSupportedCPU}. Bitte klicken Sie auf die Schaltfläche "OK", um weitere Informationen zu erhalten.
-WARN_WRITE_ACCESS_QUIT=Sie haben keine Schreibrechte für den Installationsordner.
-WARN_DISK_SPACE_QUIT=Sie haben nicht genug Platz, um die Anwendung zu installieren.
-WARN_MANUALLY_CLOSE_APP_LAUNCH=$BrandShortName ist bereits aktiv.\n\nBitte beenden Sie $BrandShortName, bevor Sie die Version starten, die Sie gerade installiert haben.
->>>>>>> 0bb48891
 
 ERROR_DOWNLOAD_CONT=Aus unbekannten Gründen konnte $BrandShortName nicht installiert werden.\nBitte auf die Schaltfläche OK klicken, um es erneut zu versuchen.
 
