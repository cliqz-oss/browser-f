# This file is in the UTF-8 encoding
[Strings]
# LOCALIZATION NOTE (isRTL):
# Leave this entry empty unless your language requires right-to-left layout,
# for example like Arabic, Hebrew, Persian. If your language needs RTL, please
# use the untranslated English word "yes" as value
isRTL=
CrashReporterTitle=Absturzmelder
# LOCALIZATION NOTE (CrashReporterVendorTitle): %s is replaced with the vendor name.  (i.e. "Mozilla")
CrashReporterVendorTitle=CLIQZ Absturzmelder
# LOCALIZATION NOTE (CrashReporterErrorText): %s is replaced with another string containing detailed information.
CrashReporterErrorText=Ein Problem ist aufgetreten und die Anwendung ist abgestürzt.\n\nBedauerlicherweise kann der Absturzmelder diesen Absturz nicht melden.\n\nDetails: %s
# LOCALIZATION NOTE (CrashReporterProductErrorText2): The first %s is replaced with the product name (i.e. "Firefox"), the second is replaced with another string containing detailed information.  These two substitutions can not be reordered!
CrashReporterProductErrorText2=Ein Problem ist aufgetreten und CLIQZ ist abgestürzt.\n\nBedauerlicherweise kann der Absturzmelder diesen Absturz nicht melden.\n\nDetails: %s
CrashReporterSorry=Entschuldigung
# LOCALIZATION NOTE (CrashReporterDescriptionText2): The %s is replaced with the product name.
CrashReporterDescriptionText2=Ein unerwartetes Problem ist aufgetreten und CLIQZ ist abgestürzt.\n\nUm uns zu helfen, dieses Problem zu erkennen und zu reparieren, können Sie uns einen Absturzbericht schicken.
CrashReporterDefault=Diese Anwendung wird nach einem Absturz ausgeführt, um das Problem an den Anwendungs-Hersteller zu melden.  Sie sollte nie direkt ausgeführt werden.
Details=Details…
ViewReportTitle=Inhalte ansehen
CommentGrayText=Einen Kommentar hinzufügen (Kommentare sind öffentlich sichtbar)
ExtraReportInfo=Diese Meldung enthält Informationen über den Status der Anwendung zum Zeitpunkt des Absturzes.
# LOCALIZATION NOTE (CheckSendReport): The %s is replaced with the vendor name.
<<<<<<< HEAD
CheckSendReport=CLIQZ über diesen Absturz informieren, sodass er behoben werden kann
CheckIncludeURL=Die Adresse der Seite hinzufügen, die gerade geladen war
CheckAllowEmail=CLIQZ erlauben, mich wegen dieser Meldung zu kontaktieren
=======
CheckSendReport=%s über diesen Absturz informieren, sodass er behoben werden kann
CheckIncludeURL=Die Adresse der Seite hinzufügen, die geöffnet war
CheckAllowEmail=%s erlauben, mich wegen dieser Meldung zu kontaktieren
>>>>>>> cae24bb8
EmailGrayText=Geben Sie hier Ihre E-Mail-Adresse ein
ReportPreSubmit2=Ihr Absturzbericht wird vor dem Beenden oder dem Neustart abgesendet.
ReportDuringSubmit2=Senden der Meldung…
ReportSubmitSuccess=Meldung erfolgreich abgesendet!
ReportSubmitFailed=Beim Senden der Meldung ist ein Problem aufgetreten.
ReportResubmit=Meldungen, die vorher nicht gesendet werden konnten, werden erneut gesendet…
# LOCALIZATION NOTE (Quit2): The %s is replaced with the product name.
Quit2=CLIQZ beenden
# LOCALIZATION NOTE (Restart): The %s is replaced with the product name.
Restart=CLIQZ neu starten
Ok=OK
Close=Schließen

# LOCALIZATION NOTE (CrashID): The %s is replaced with the Crash ID from the server, which is a string like abc12345-6789-0abc-def1-23456abcdef1
CrashID=Absturz-ID: %s
# LOCALIZATION NOTE (CrashDetailsURL): The %s is replaced with a URL that the user can visit to view the crash details.
CrashDetailsURL=Sie können Details dieses Absturzes unter %s ansehen
ErrorBadArguments=Die Anwendung hat ein ungültiges Argument übergeben.
ErrorExtraFileExists=Die Anwendung hat keine Anwendungsdaten-Datei hinterlassen.
ErrorExtraFileRead=Die Anwendungsdaten-Datei konnte nicht gelesen werden.
ErrorExtraFileMove=Die Anwendungsdaten-Datei konnte nicht verschoben werden.
ErrorDumpFileExists=Die Anwendung hat keine Absturz-Ausgabedatei hinterlassen.
ErrorDumpFileMove=Die Absturz-Ausgabedatei konnte nicht verschoben werden.
ErrorNoProductName=Die Anwendung hat sich nicht identifiziert.
ErrorNoServerURL=Die Anwendung hat keinen Absturzberichts-Server angegeben.
ErrorNoSettingsPath=Die Einstellungen zum Melden von Abstürzen konnten nicht gefunden werden.
ErrorCreateDumpDir=Der Ordner für anstehende Ausgaben konnte nicht erstellt werden.
# LOCALIZATION NOTE (ErrorEndOfLife): The %s is replaced with the product name.
ErrorEndOfLife=Die Version von %s, die Sie verwenden, wird nicht mehr unterstützt. Absturzberichte werden für diese Version nicht mehr angenommen. Bitte überlegen Sie, auf eine unterstützte Version zu aktualisieren.<|MERGE_RESOLUTION|>--- conflicted
+++ resolved
@@ -21,15 +21,9 @@
 CommentGrayText=Einen Kommentar hinzufügen (Kommentare sind öffentlich sichtbar)
 ExtraReportInfo=Diese Meldung enthält Informationen über den Status der Anwendung zum Zeitpunkt des Absturzes.
 # LOCALIZATION NOTE (CheckSendReport): The %s is replaced with the vendor name.
-<<<<<<< HEAD
 CheckSendReport=CLIQZ über diesen Absturz informieren, sodass er behoben werden kann
-CheckIncludeURL=Die Adresse der Seite hinzufügen, die gerade geladen war
+CheckIncludeURL=Die Adresse der Seite hinzufügen, die geöffnet war
 CheckAllowEmail=CLIQZ erlauben, mich wegen dieser Meldung zu kontaktieren
-=======
-CheckSendReport=%s über diesen Absturz informieren, sodass er behoben werden kann
-CheckIncludeURL=Die Adresse der Seite hinzufügen, die geöffnet war
-CheckAllowEmail=%s erlauben, mich wegen dieser Meldung zu kontaktieren
->>>>>>> cae24bb8
 EmailGrayText=Geben Sie hier Ihre E-Mail-Adresse ein
 ReportPreSubmit2=Ihr Absturzbericht wird vor dem Beenden oder dem Neustart abgesendet.
 ReportDuringSubmit2=Senden der Meldung…
