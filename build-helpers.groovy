--- conflicted
+++ resolved
@@ -154,7 +154,6 @@
 }
 
 def withEC2Slave(String jenkinsFolderPath, String aws_credentials_id, String aws_region, Closure body) {
-<<<<<<< HEAD
     def nodeId = null
     for (slave in Hudson.instance.slaves) {
         if (slave.getLabelString().contains('windows pr')) {
@@ -172,15 +171,6 @@
 
     def command = "aws ec2 describe-instances --filters \"Name=tag:Name,Values=${nodeId}\" | grep PrivateIpAddress | head -1 | awk -F \':\' '{print \$2}' | sed \'s/[\",]//g\'"
     def nodeIP
-
-=======
-    def nodeId = "${env.BUILD_TAG}"
-    def command = "aws ec2 describe-instances --filters \"Name=tag:Name,Values=${nodeId}\" | grep PrivateIpAddress | head -1 | awk -F \':\' '{print \$2}' | sed \'s/[\",]//g\'"
-    def nodeIP
-
-    createNode(nodeId, jenkinsFolderPath)
-    setNodeLabel(nodeId, 'windows pr')
->>>>>>> 7a097252
     def nodeSecret = getNodeSecret(nodeId)
     
     withCredentials([
