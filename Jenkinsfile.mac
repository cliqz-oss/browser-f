#!/usr/bin/env groovy

// Check for required variables
MAC_REBUILD_IMAGE
NODE_MEMORY
NODE_CPU_COUNT
NODE_VNC_PORT

/*
 TRIGGERING JOB

  ```groovy
node(MAC_BUILD_NODE) {

    step([
        $class: 'CopyArtifact',
        projectName: TRIGGERING_JOB_NAME,
        selector: [$class: 'SpecificBuildSelector', buildNumber: TRIGGERING_BUILD_NUMBER],
        target: 'artifacts'
    ])

    def helpers = load "artifacts/build-helpers.groovy"

    helpers.withVagrant("artifacts/${VAGRANTFILE}", "/jenkins", NODE_CPU_COUNT.toInteger(), NODE_MEMORY.toInteger(), NODE_VNC_PORT.toInteger(), MAC_REBUILD_IMAGE.toBoolean()) { nodeId ->
      node(nodeId) {
        stage("Checkout") {
            helpers.checkoutSCM(REPO_URL, COMMIT_ID)
        }

        load ENTRY_POINT
      }
    }
}
  ```
*/

def LANG_PARAM = ""
try {
  if (CQZ_LANG) {
    LANG_PARAM = "-lang ${CQZ_LANG}"
  }
} catch(e) {}

stage('bootstrap') {
    sh 'pip install compare-locales'
    sh 'python mozilla-release/python/mozboot/bin/bootstrap.py --application-choice=browser --no-interactive'
    sh 'brew install --force nss'
    sh 'brew uninstall terminal-notifier'
}

withEnv([
    "CQZ_BUILD_ID=$CQZ_BUILD_ID",
    "CQZ_BUILD_DE_LOCALIZATION=$CQZ_BUILD_DE_LOCALIZATION",
    "CQZ_RELEASE_CHANNEL=$CQZ_RELEASE_CHANNEL"]) {


    withCredentials([
        [$class: 'StringBinding', credentialsId: 'e2c7ea0a-285e-4199-9667-af2223d3b14a', variable: 'CQZ_GOOGLE_API_KEY'],
        [$class: 'StringBinding', credentialsId: '3e57ee4e-4ca7-4d07-aeb6-96422b66b3e8', variable: 'MOZ_MOZILLA_API_KEY']]) {
        
        stage('fix keys') {
<<<<<<< HEAD
            sh "if [ ! -d /builds ]; then mkdir -p /builds; fi"
            sh "sudo chown -R `whoami` /builds"
=======
            sh "sudo mkdir /builds && sudo chown -R `whoami` /builds"
>>>>>>> 228e9f88
            writeFile file: "/builds/mozilla-desktop-geoloc-api.key", text: "${MOZ_MOZILLA_API_KEY}"
            writeFile file: "/builds/google-desktop-api.key", text: "${CQZ_GOOGLE_API_KEY}"
        }

        stage('build') {
            sh "./magic_build_and_package.sh --clobber ${LANG_PARAM}"
        }
    }

    stage('sign') {
        // remove old package - important if clobber was not done
        sh 'rm -rf obj/pkg || true'

        withCredentials([
            [$class: 'FileBinding', credentialsId: MAC_CERT_CREDENTIAL_ID, variable: 'CERT_FILE'],
            [$class: 'StringBinding', credentialsId: MAC_CERT_PASS_CREDENTIAL_ID, variable: 'CERT_PASS']
        ]) {
            try {
                // create temporary keychain and make it a default one
                sh '''#!/bin/bash -l -x
                    security create-keychain -p cliqz cliqz
                    security list-keychains -s cliqz
                    security default-keychain -s cliqz
                    security unlock-keychain -p cliqz cliqz
                '''

                sh '''#!/bin/bash -l +x
                    security import $CERT_FILE -P $CERT_PASS -k cliqz -A
                '''

                withEnv(["CQZ_CERT_NAME=$CQZ_CERT_NAME"]) {
                    sh "./sign_mac.sh ${LANG_PARAM}"
                }
            } finally {
                sh '''#!/bin/bash -l -x
                    security delete-keychain cliqz
                    security list-keychains -s login.keychain
                    security default-keychain -s login.keychain
                    true
                '''
            }
        }
    }

    stage('upload') {
        withEnv(['CQZ_CERT_DB_PATH=/Users/vagrant/certs']) {
            try {
                //expose certs
                withCredentials([
                    [$class: 'FileBinding', credentialsId: MAR_CERT_CREDENTIAL_ID, variable: 'CLZ_CERTIFICATE_PATH'],
                    [$class: 'StringBinding', credentialsId: MAR_CERT_PASS_CREDENTIAL_ID, variable: 'CLZ_CERTIFICATE_PWD']]) {

                    sh '''#!/bin/bash -x
                        mkdir $CQZ_CERT_DB_PATH
                        cd `brew --prefix nss`/bin
                        ./certutil -N -d $CQZ_CERT_DB_PATH -f emptypw.txt
                        set +x
                        ./pk12util -i $CLZ_CERTIFICATE_PATH -W $CLZ_CERTIFICATE_PWD -d $CQZ_CERT_DB_PATH
                    '''
                }

                withCredentials([[
                    $class: 'UsernamePasswordMultiBinding',
                    credentialsId: CQZ_AWS_CREDENTIAL_ID,
                    passwordVariable: 'AWS_SECRET_ACCESS_KEY',
                    usernameVariable: 'AWS_ACCESS_KEY_ID']]) {

                    sh """#!/bin/bash -l -x
                        ./magic_upload_files.sh ${LANG_PARAM}
                    """

                    archiveArtifacts 'obj/i386/build_properties.json'
                }
            } finally {
                // remove certs
                sh 'rm -r $CQZ_CERT_DB_PATH || true'
            }
        }
    }
}<|MERGE_RESOLUTION|>--- conflicted
+++ resolved
@@ -59,12 +59,9 @@
         [$class: 'StringBinding', credentialsId: '3e57ee4e-4ca7-4d07-aeb6-96422b66b3e8', variable: 'MOZ_MOZILLA_API_KEY']]) {
         
         stage('fix keys') {
-<<<<<<< HEAD
-            sh "if [ ! -d /builds ]; then mkdir -p /builds; fi"
+
+            sh "if [ ! -d /builds ]; then sudo mkdir -p /builds; fi"
             sh "sudo chown -R `whoami` /builds"
-=======
-            sh "sudo mkdir /builds && sudo chown -R `whoami` /builds"
->>>>>>> 228e9f88
             writeFile file: "/builds/mozilla-desktop-geoloc-api.key", text: "${MOZ_MOZILLA_API_KEY}"
             writeFile file: "/builds/google-desktop-api.key", text: "${CQZ_GOOGLE_API_KEY}"
         }
