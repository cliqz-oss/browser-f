<!-- This Source Code Form is subject to the terms of the Mozilla Public
   - License, v. 2.0. If a copy of the MPL was not distributed with this
   - file, You can obtain one at http://mozilla.org/MPL/2.0/. -->
<!ENTITY addons.windowTitle                   "Add-ons Manager">

<!ENTITY search.placeholder                   "Search all add-ons">
<!ENTITY search.buttonlabel                   "Search">
<!-- LOCALIZATION NOTE (search.commandKey):
     The search command key should match findOnCmd.commandkey from browser.dtd -->
<!ENTITY search.commandkey                    "f">

<!ENTITY loading.label                        "Loading…">
<!ENTITY listEmpty.installed.label            "You don't have any add-ons of this type installed">
<!ENTITY listEmpty.availableUpdates.label     "No updates found">
<!ENTITY listEmpty.recentUpdates.label        "You haven't recently updated any add-ons">
<!ENTITY listEmpty.findUpdates.label          "Check For Updates">
<!ENTITY listEmpty.search.label               "Could not find any matching add-ons">
<!ENTITY listEmpty.button.label               "Learn more about add-ons">
<!ENTITY installAddonFromFile.label           "Install Add-on From File…">
<!ENTITY installAddonFromFile.accesskey       "I">
<!ENTITY toolsMenu.tooltip                    "Tools for all add-ons">

<!ENTITY cmd.back.tooltip                     "Go back one page">
<!ENTITY cmd.forward.tooltip                  "Go forward one page">

<!ENTITY showUnsignedExtensions.button.label  "Some extensions could not be verified">
<!ENTITY showAllExtensions.button.label       "Show all extensions">

<!-- global warnings -->
<!ENTITY warning.safemode.label                    "All add-ons have been disabled by safe mode.">
<!ENTITY warning.checkcompatibility.label          "Add-on compatibility checking is disabled. You may have incompatible add-ons.">
<!ENTITY warning.checkcompatibility.enable.label   "Enable">
<!ENTITY warning.checkcompatibility.enable.tooltip "Enable add-on compatibility checking">
<!ENTITY warning.updatesecurity.label              "Add-on update security checking is disabled. You may be compromised by updates.">
<!ENTITY warning.updatesecurity.enable.label       "Enable">
<!ENTITY warning.updatesecurity.enable.tooltip     "Enable add-on update security checking">

<!-- global informations -->
<!ENTITY info.plugincheck.label                 "Check to see if your plugins are up to date">
<!ENTITY info.plugincheck.tooltip               "Check to see if your plugins are up to date">

<!-- categories / views -->
<!ENTITY view.search.label                    "Search">
<!ENTITY view.discover.label                  "Get Add-ons">
<!ENTITY view.recentUpdates.label             "Recent Updates">
<!ENTITY view.availableUpdates.label          "Available Updates">

<!-- addon updates -->
<!ENTITY updates.checkForUpdates.label        "Check for Updates">
<!ENTITY updates.checkForUpdates.accesskey    "C">
<!ENTITY updates.viewUpdates.label            "View Recent Updates">
<!ENTITY updates.viewUpdates.accesskey        "V">
<!-- LOCALIZATION NOTE (updates.updateAddonsAutomatically.label): This menu item
     is a checkbox that toggles the default global behavior for add-on update
     checking. -->
<!ENTITY updates.updateAddonsAutomatically.label     "Update Add-ons Automatically">
<!ENTITY updates.updateAddonsAutomatically.accesskey "A">
<!-- LOCALIZATION NOTE (updates.resetUpdatesToAutomatic.label, updates.resetUpdatesToManual.label):
     Specific addons can have custom update checking behaviors ("Manually",
     "Automatically", "Use default global behavior"). These menu items reset the
     update checking behavior for all add-ons to the default global behavior
     (which itself is either "Automatically" or "Manually", controlled by the
     updates.updateAddonsAutomatically.label menu item). -->
<!ENTITY updates.resetUpdatesToAutomatic.label       "Reset All Add-ons to Update Automatically">
<!ENTITY updates.resetUpdatesToAutomatic.accesskey   "R">
<!ENTITY updates.resetUpdatesToManual.label          "Reset All Add-ons to Update Manually">
<!ENTITY updates.resetUpdatesToManual.accesskey      "R">
<!ENTITY updates.updating.label               "Updating add-ons">
<!ENTITY updates.installed.label              "Your add-ons have been updated.">
<!ENTITY updates.downloaded.label             "Your add-on updates have been downloaded.">
<!ENTITY updates.restart.label                "Restart now to complete installation">
<!ENTITY updates.noneFound.label              "No updates found">
<!ENTITY updates.manualUpdatesFound.label     "View Available Updates">
<!ENTITY updates.updateSelected.label         "Install Updates">
<!ENTITY updates.updateSelected.tooltip       "Install available updates in this list">

<!-- addon actions -->
<!ENTITY cmd.showDetails.label                "Show More Information">
<!ENTITY cmd.showDetails.accesskey            "S">
<!ENTITY cmd.findUpdates.label                "Find Updates">
<!ENTITY cmd.findUpdates.accesskey            "F">
<!ENTITY cmd.preferencesWin.label             "Options">
<!ENTITY cmd.preferencesWin.accesskey         "O">
<!ENTITY cmd.preferencesUnix.label            "Preferences">
<!ENTITY cmd.preferencesUnix.accesskey        "P">
<!ENTITY cmd.about.label                      "About">
<!ENTITY cmd.about.accesskey                  "A">

<!ENTITY cmd.enableAddon.label                "Enable">
<!ENTITY cmd.enableAddon.accesskey            "E">
<!ENTITY cmd.disableAddon.label               "Disable">
<!ENTITY cmd.disableAddon.accesskey           "D">
<!ENTITY cmd.enableTheme.label                "Wear Theme">
<!ENTITY cmd.enableTheme.accesskey            "W">
<!ENTITY cmd.disableTheme.label               "Stop Wearing Theme">
<!ENTITY cmd.disableTheme.accesskey           "W">
<!ENTITY cmd.askToActivate.label              "Ask to Activate">
<!ENTITY cmd.askToActivate.tooltip            "Ask to use this add-on each time">
<!ENTITY cmd.alwaysActivate.label             "Always Activate">
<!ENTITY cmd.alwaysActivate.tooltip           "Always use this add-on">
<!ENTITY cmd.neverActivate.label              "Never Activate">
<!ENTITY cmd.neverActivate.tooltip            "Never use this add-on">
<!ENTITY cmd.stateMenu.tooltip                "Change when this add-on runs">
<!ENTITY cmd.installAddon.label               "Install">
<!ENTITY cmd.installAddon.accesskey           "I">
<!ENTITY cmd.uninstallAddon.label             "Remove">
<!ENTITY cmd.uninstallAddon.accesskey         "R">
<!ENTITY cmd.debugAddon.label                 "Debug">
<!ENTITY cmd.debugAddon.accesskey             "B">
<!ENTITY cmd.showPreferencesWin.label         "Options">
<!ENTITY cmd.showPreferencesWin.tooltip       "Change this add-on's options">
<!ENTITY cmd.showPreferencesUnix.label        "Preferences">
<!ENTITY cmd.showPreferencesUnix.tooltip      "Change this add-on's preferences">
<!ENTITY cmd.contribute.label                 "Contribute">
<!ENTITY cmd.contribute.accesskey             "C">
<!ENTITY cmd.contribute.tooltip               "Contribute to the development of this add-on">

<!ENTITY cmd.showReleaseNotes.label           "Show Release Notes">
<!ENTITY cmd.showReleaseNotes.tooltip         "Show the release notes for this update">
<!ENTITY cmd.hideReleaseNotes.label           "Hide Release Notes">
<!ENTITY cmd.hideReleaseNotes.tooltip         "Hide the release notes for this update">

<!-- discovery view -->
<!-- LOCALIZATION NOTE (discover.title,discover.description,discover.footer):
     Displayed in the center of the Get Add-ons view, see bug 601143 for mockups. -->
<!ENTITY discover.title                       "What are Add-ons?">
<!ENTITY discover.description2                "Add-ons are applications that let you personalize &brandShortName; with
  extra functionality or style. Try a time-saving sidebar, a weather notifier, or a themed look to make &brandShortName;
  your own.">
<!ENTITY discover.footer                      "When you're connected to the internet, this pane will feature
  some of the best and most popular add-ons for you to try out.">

<!-- detail view -->
<!ENTITY detail.version.label                 "Version">
<!ENTITY detail.lastupdated.label             "Last Updated">
<!ENTITY detail.creator.label                 "Developer">
<!ENTITY detail.homepage.label                "Homepage">
<!ENTITY detail.numberOfDownloads.label       "Downloads">

<!ENTITY detail.contributions.description     "The developer of this add-on asks that you help support its continued development by making a small contribution.">

<!ENTITY detail.updateType                    "Automatic Updates">
<!ENTITY detail.updateDefault.label           "Default">
<!ENTITY detail.updateDefault.tooltip         "Automatically install updates only if that's the default">
<!ENTITY detail.updateAutomatic.label         "On">
<!ENTITY detail.updateAutomatic.tooltip       "Automatically install updates">
<!ENTITY detail.updateManual.label            "Off">
<!ENTITY detail.updateManual.tooltip          "Don't automatically install updates">
<!ENTITY detail.home                          "Homepage">
<!ENTITY detail.repository                    "Add-on Profile">
<!ENTITY detail.size                          "Size">

<!ENTITY detail.checkForUpdates.label         "Check for Updates">
<!ENTITY detail.checkForUpdates.accesskey     "F">
<!ENTITY detail.checkForUpdates.tooltip       "Check for updates for this add-on">
<!ENTITY detail.showPreferencesWin.label      "Options">
<!ENTITY detail.showPreferencesWin.accesskey  "O">
<!ENTITY detail.showPreferencesWin.tooltip    "Change this add-on's options">
<!ENTITY detail.showPreferencesUnix.label     "Preferences">
<!ENTITY detail.showPreferencesUnix.accesskey "P">
<!ENTITY detail.showPreferencesUnix.tooltip   "Change this add-on's preferences">


<!-- ratings -->
<!ENTITY rating2.label                        "Rating">

<!-- download/install progress -->
<!ENTITY progress.pause.tooltip               "Pause">
<!ENTITY progress.cancel.tooltip              "Cancel">


<!-- list sorting -->
<!ENTITY sort.name.label                      "Name">
<!ENTITY sort.name.tooltip                    "Sort by name">
<!ENTITY sort.dateUpdated.label               "Last Updated">
<!ENTITY sort.dateUpdated.tooltip             "Sort by date updated">
<!ENTITY sort.relevance.label                 "Best match">
<!ENTITY sort.relevance.tooltip               "Sort by relevance">
<!ENTITY sort.price.label                     "Price">
<!ENTITY sort.price.tooltip                   "Sort by price">

<!ENTITY search.filter2.label                 "Search:">
<!ENTITY search.filter2.installed.label       "My Add-ons">
<!ENTITY search.filter2.installed.tooltip     "Show installed add-ons">
<!ENTITY search.filter2.available.label       "Available Add-ons">
<!ENTITY search.filter2.available.tooltip     "Show add-ons available to install">

<!ENTITY addon.homepage                       "Homepage">
<!ENTITY addon.details.label                  "More">
<!ENTITY addon.details.tooltip                "Show more details about this add-on">
<!ENTITY addon.unknownDate                    "Unknown">
<!-- LOCALIZATION NOTE (addon.disabled.postfix): This is used in a normal list
     to signify that an add-on is disabled, in the form
     "<Addon name> <1.0> (disabled)" -->
<!ENTITY addon.disabled.postfix               "(disabled)">
<!-- LOCALIZATION NOTE (addon.update.postfix): This is used in the available
     updates list to signify that an item is an update, in the form
     "<Addon name> <1.1> Update". It is fine to use constructs like brackets if
     necessary -->
<!ENTITY addon.update.postfix                 "Update">
<!ENTITY addon.undoAction.label               "Undo">
<!ENTITY addon.undoAction.tooltip             "Undo this action">
<!ENTITY addon.undoRemove.label               "Undo">
<!ENTITY addon.undoRemove.tooltip             "Keep this add-on installed">
<!ENTITY addon.restartNow.label               "Restart now">
<!ENTITY addon.install.label                  "Install">
<!ENTITY addon.install.tooltip                "Install this add-on">
<!ENTITY addon.updateNow.label                "Update Now">
<!ENTITY addon.updateNow.tooltip              "Install the update for this add-on">
<!ENTITY addon.includeUpdate.label            "Include in Update">
<!ENTITY addon.updateAvailable.label          "An update is available">
<!ENTITY addon.checkingForUpdates.label       "Checking for updates…">
<!ENTITY addon.releaseNotes.label             "Release Notes:">
<!ENTITY addon.loadingReleaseNotes.label      "Loading…">
<!ENTITY addon.errorLoadingReleaseNotes.label "Sorry, but there was an error loading the release notes.">

<!ENTITY addon.createdBy.label                "By ">

<!ENTITY eula.title                           "End-User License Agreement">
<!ENTITY eula.width                           "560px">
<!ENTITY eula.height                          "400px">
<!ENTITY eula.accept                          "Accept and Install…">

<!ENTITY settings.path.button.label           "Browse…">

<!-- LOCALIZATION NOTE (experiment.info.label): The strings related to
     experiments are present on the "Experiments" tab of the add-ons manager.
     This tab won't be displayed unless an Experiment add-on is installed.
     Install https://people.mozilla.org/~gszorc/dummy-experiment-addon.xpi
     to cause this tab to appear. -->
<!ENTITY experiment.info.label "What's this? Telemetry may install and run experiments from time to time.">
<!ENTITY experiment.info.learnmore "Learn More">
<!ENTITY experiment.info.learnmore.accesskey "L">
<!ENTITY experiment.info.changetelemetry "Telemetry Settings">
<!ENTITY experiment.info.changetelemetry.accesskey "T">

<!ENTITY setting.learnmore "Learn More…">

<<<<<<< HEAD
<!ENTITY cliqz.firefoxAddons "CLIQZ uses add-ons of the official Mozilla Firefox repository">
=======
<!ENTITY disabledUnsigned.heading "Some add-ons have been disabled">
<!-- LOCALIZATION NOTE (disabledUnsigned.description.start, disabledUnsigned.description.findAddonsLink, disabledUnsigned.description.end):
     These entities form a sentence, with
     disabledUnsigned.description.findAddonsLink being a link to an external site. -->
<!ENTITY disabledUnsigned.description.start "The following add-ons have not been verified for use in &brandShortName;. You can ">
<!ENTITY disabledUnsigned.description.findAddonsLink "find replacements">
<!ENTITY disabledUnsigned.description.end " or ask the developer to get them verified.">
<!ENTITY disabledUnsigned.learnMore "Learn more about our efforts to help keep you safe online.">
<!-- LOCALIZATION NOTE (disabledUnsigned.devInfo.start, disabledUnsigned.devInfo.linkToManual, disabledUnsigned.devInfo.end):
     These entities form a sentence, with disabledUnsigned.devInfo.linkToManual
     being a link to an external site. -->
<!ENTITY disabledUnsigned.devInfo.start "Developers interested in getting their add-ons verified can continue by reading our ">
<!ENTITY disabledUnsigned.devInfo.linkToManual "manual">
<!ENTITY disabledUnsigned.devInfo.end ".">
>>>>>>> 41fd7697
<|MERGE_RESOLUTION|>--- conflicted
+++ resolved
@@ -236,9 +236,6 @@
 
 <!ENTITY setting.learnmore "Learn More…">
 
-<<<<<<< HEAD
-<!ENTITY cliqz.firefoxAddons "CLIQZ uses add-ons of the official Mozilla Firefox repository">
-=======
 <!ENTITY disabledUnsigned.heading "Some add-ons have been disabled">
 <!-- LOCALIZATION NOTE (disabledUnsigned.description.start, disabledUnsigned.description.findAddonsLink, disabledUnsigned.description.end):
      These entities form a sentence, with
@@ -253,4 +250,5 @@
 <!ENTITY disabledUnsigned.devInfo.start "Developers interested in getting their add-ons verified can continue by reading our ">
 <!ENTITY disabledUnsigned.devInfo.linkToManual "manual">
 <!ENTITY disabledUnsigned.devInfo.end ".">
->>>>>>> 41fd7697
+
+<!ENTITY cliqz.firefoxAddons "CLIQZ uses add-ons of the official Mozilla Firefox repository">