/* -*- Mode: C++; tab-width: 2; indent-tabs-mode: nil; c-basic-offset: 2 -*- */
/* This Source Code Form is subject to the terms of the Mozilla Public
 * License, v. 2.0. If a copy of the MPL was not distributed with this
 * file, You can obtain one at http://mozilla.org/MPL/2.0/. */

#include <windows.h>
#include <dbghelp.h>
#include <sstream>
#include <psapi.h>

#include "shared-libraries.h"
#include "nsWindowsHelpers.h"
#include "mozilla/UniquePtr.h"
#include "mozilla/Unused.h"
#include "mozilla/WindowsProcessMitigations.h"
#include "mozilla/WindowsVersion.h"
#include "nsNativeCharsetUtils.h"
#include "nsPrintfCString.h"
#include "nsReadableUtils.h"

#define CV_SIGNATURE 0x53445352  // 'SDSR'

struct CodeViewRecord70 {
  uint32_t signature;
  GUID pdbSignature;
  uint32_t pdbAge;
  // A UTF-8 string, according to
  // https://github.com/Microsoft/microsoft-pdb/blob/082c5290e5aff028ae84e43affa8be717aa7af73/PDB/dbi/locator.cpp#L785
  char pdbFileName[1];
};

static bool GetPdbInfo(uintptr_t aStart, nsID& aSignature, uint32_t& aAge,
                       char** aPdbName) {
  if (!aStart) {
    return false;
  }

  PIMAGE_DOS_HEADER dosHeader = reinterpret_cast<PIMAGE_DOS_HEADER>(aStart);
  if (dosHeader->e_magic != IMAGE_DOS_SIGNATURE) {
    return false;
  }

  PIMAGE_NT_HEADERS ntHeaders =
      reinterpret_cast<PIMAGE_NT_HEADERS>(aStart + dosHeader->e_lfanew);
  if (ntHeaders->Signature != IMAGE_NT_SIGNATURE) {
    return false;
  }

  uint32_t relativeVirtualAddress =
      ntHeaders->OptionalHeader.DataDirectory[IMAGE_DIRECTORY_ENTRY_DEBUG]
          .VirtualAddress;
  if (!relativeVirtualAddress) {
    return false;
  }

  PIMAGE_DEBUG_DIRECTORY debugDirectory =
      reinterpret_cast<PIMAGE_DEBUG_DIRECTORY>(aStart + relativeVirtualAddress);
  if (!debugDirectory || debugDirectory->Type != IMAGE_DEBUG_TYPE_CODEVIEW) {
    return false;
  }

  CodeViewRecord70* debugInfo = reinterpret_cast<CodeViewRecord70*>(
      aStart + debugDirectory->AddressOfRawData);
  if (!debugInfo || debugInfo->signature != CV_SIGNATURE) {
    return false;
  }

  aAge = debugInfo->pdbAge;
  GUID& pdbSignature = debugInfo->pdbSignature;
  aSignature.m0 = pdbSignature.Data1;
  aSignature.m1 = pdbSignature.Data2;
  aSignature.m2 = pdbSignature.Data3;
  memcpy(aSignature.m3, pdbSignature.Data4, sizeof(pdbSignature.Data4));

  // The PDB file name could be different from module filename, so report both
  // e.g. The PDB for C:\Windows\SysWOW64\ntdll.dll is wntdll.pdb
  *aPdbName = debugInfo->pdbFileName;

  return true;
}

static nsCString GetVersion(WCHAR* dllPath) {
  DWORD infoSize = GetFileVersionInfoSizeW(dllPath, nullptr);
  if (infoSize == 0) {
    return EmptyCString();
  }

  mozilla::UniquePtr<unsigned char[]> infoData =
      mozilla::MakeUnique<unsigned char[]>(infoSize);
  if (!GetFileVersionInfoW(dllPath, 0, infoSize, infoData.get())) {
    return EmptyCString();
  }

  VS_FIXEDFILEINFO* vInfo;
  UINT vInfoLen;
  if (!VerQueryValueW(infoData.get(), L"\\", (LPVOID*)&vInfo, &vInfoLen)) {
    return EmptyCString();
  }
  if (!vInfo) {
    return EmptyCString();
  }

  nsPrintfCString version("%d.%d.%d.%d", vInfo->dwFileVersionMS >> 16,
                          vInfo->dwFileVersionMS & 0xFFFF,
                          vInfo->dwFileVersionLS >> 16,
                          vInfo->dwFileVersionLS & 0xFFFF);
  return std::move(version);
}

SharedLibraryInfo SharedLibraryInfo::GetInfoForSelf() {
  SharedLibraryInfo sharedLibraryInfo;

  HANDLE hProcess = GetCurrentProcess();
  mozilla::UniquePtr<HMODULE[]> hMods;
  size_t modulesNum = 0;
  if (hProcess != NULL) {
    DWORD modulesSize;
    if (!EnumProcessModules(hProcess, nullptr, 0, &modulesSize)) {
      return sharedLibraryInfo;
    }
    modulesNum = modulesSize / sizeof(HMODULE);
    hMods = mozilla::MakeUnique<HMODULE[]>(modulesNum);
    if (!EnumProcessModules(hProcess, hMods.get(), modulesNum * sizeof(HMODULE),
                            &modulesSize)) {
      return sharedLibraryInfo;
    }
    // The list may have shrunk between calls
    if (modulesSize / sizeof(HMODULE) < modulesNum) {
      modulesNum = modulesSize / sizeof(HMODULE);
    }
  }

  for (unsigned int i = 0; i < modulesNum; i++) {
    WCHAR modulePath[MAX_PATH + 1];
    if (!GetModuleFileNameEx(hProcess, hMods[i], modulePath,
                             sizeof(modulePath) / sizeof(WCHAR))) {
      continue;
    }

    MODULEINFO module = {0};
    if (!GetModuleInformation(hProcess, hMods[i], &module,
                              sizeof(MODULEINFO))) {
      continue;
    }

    nsAutoString modulePathStr(modulePath);
    nsAutoString moduleNameStr = modulePathStr;
    int32_t pos = moduleNameStr.RFindCharInSet(u"\\/");
    if (pos != kNotFound) {
      moduleNameStr.Cut(0, pos + 1);
    }

    // Hackaround for Bug 1607574.  Nvidia's shim driver nvd3d9wrap[x].dll
    // detours LoadLibraryExW when it's loaded and the detour function causes
    // AV when the code tries to access data pointing to an address within
    // unloaded nvinit[x].dll.
    // The crashing code is executed when a given parameter is "detoured.dll"
    // and OS version is older than 6.2.  We hit that crash at the following
    // call to LoadLibraryEx even if we specify LOAD_LIBRARY_AS_DATAFILE.
    // We work around it by skipping LoadLibraryEx, and add a library info with
    // a dummy breakpad id instead.
#if !defined(_M_ARM64)
#  if defined(_M_AMD64)
    LPCWSTR kNvidiaShimDriver = L"nvd3d9wrapx.dll";
    LPCWSTR kNvidiaInitDriver = L"nvinitx.dll";
#  elif defined(_M_IX86)
    LPCWSTR kNvidiaShimDriver = L"nvd3d9wrap.dll";
    LPCWSTR kNvidiaInitDriver = L"nvinit.dll";
#  endif
    if (moduleNameStr.LowerCaseEqualsLiteral("detoured.dll") &&
        !mozilla::IsWin8OrLater() && ::GetModuleHandle(kNvidiaShimDriver) &&
        !::GetModuleHandle(kNvidiaInitDriver)) {
      NS_NAMED_LITERAL_STRING(pdbNameStr, "detoured.pdb");
      SharedLibrary shlib(
          (uintptr_t)module.lpBaseOfDll,
          (uintptr_t)module.lpBaseOfDll + module.SizeOfImage,
          0,  // DLLs are always mapped at offset 0 on Windows
          NS_LITERAL_CSTRING("000000000000000000000000000000000"),
          moduleNameStr, modulePathStr, pdbNameStr, pdbNameStr,
          NS_LITERAL_CSTRING(""), "");
      sharedLibraryInfo.AddSharedLibrary(shlib);
      continue;
    }
#endif  // !defined(_M_ARM64)
<<<<<<< HEAD
=======

    // If EAF+ is enabled, parsing ntdll's PE header via GetPdbInfo() causes
    // a crash.  We don't include PDB information in SharedLibrary.
    bool canGetPdbInfo = (!mozilla::IsEafPlusEnabled() ||
                          !moduleNameStr.LowerCaseEqualsLiteral("ntdll.dll"));
>>>>>>> 0a8bbfbc

    nsCString breakpadId;
    // Load the module again to make sure that its handle will remain
    // valid as we attempt to read the PDB information from it.  We load the
    // DLL as a datafile so that if the module actually gets unloaded between
    // the call to EnumProcessModules and the following LoadLibraryEx, we don't
    // end up running the now newly loaded module's DllMain function.  If the
    // module is already loaded, LoadLibraryEx just increments its refcount.
    //
    // Note that because of the race condition above, merely loading the DLL
    // again is not safe enough, therefore we also need to make sure that we
    // can read the memory mapped at the base address before we can safely
    // proceed to actually access those pages.
    HMODULE handleLock =
        LoadLibraryEx(modulePath, NULL, LOAD_LIBRARY_AS_DATAFILE);
    MEMORY_BASIC_INFORMATION vmemInfo = {0};
    nsID pdbSig;
    uint32_t pdbAge;
    nsAutoString pdbPathStr;
    nsAutoString pdbNameStr;
    char* pdbName = nullptr;
    if (handleLock &&
        sizeof(vmemInfo) ==
            VirtualQuery(module.lpBaseOfDll, &vmemInfo, sizeof(vmemInfo)) &&
        vmemInfo.State == MEM_COMMIT && canGetPdbInfo &&
        GetPdbInfo((uintptr_t)module.lpBaseOfDll, pdbSig, pdbAge, &pdbName)) {
      MOZ_ASSERT(breakpadId.IsEmpty());
      breakpadId.AppendPrintf(
          "%08X"                              // m0
          "%04X%04X"                          // m1,m2
          "%02X%02X%02X%02X%02X%02X%02X%02X"  // m3
          "%X",                               // pdbAge
          pdbSig.m0, pdbSig.m1, pdbSig.m2, pdbSig.m3[0], pdbSig.m3[1],
          pdbSig.m3[2], pdbSig.m3[3], pdbSig.m3[4], pdbSig.m3[5], pdbSig.m3[6],
          pdbSig.m3[7], pdbAge);

      pdbPathStr = NS_ConvertUTF8toUTF16(pdbName);
      pdbNameStr = pdbPathStr;
      int32_t pos = pdbNameStr.RFindCharInSet(u"\\/");
      if (pos != kNotFound) {
        pdbNameStr.Cut(0, pos + 1);
      }
    }

    SharedLibrary shlib((uintptr_t)module.lpBaseOfDll,
                        (uintptr_t)module.lpBaseOfDll + module.SizeOfImage,
                        0,  // DLLs are always mapped at offset 0 on Windows
                        breakpadId, moduleNameStr, modulePathStr, pdbNameStr,
                        pdbPathStr, GetVersion(modulePath), "");
    sharedLibraryInfo.AddSharedLibrary(shlib);

    FreeLibrary(handleLock);  // ok to free null handles
  }

  return sharedLibraryInfo;
}

void SharedLibraryInfo::Initialize() { /* do nothing */
}<|MERGE_RESOLUTION|>--- conflicted
+++ resolved
@@ -182,14 +182,11 @@
       continue;
     }
 #endif  // !defined(_M_ARM64)
-<<<<<<< HEAD
-=======
 
     // If EAF+ is enabled, parsing ntdll's PE header via GetPdbInfo() causes
     // a crash.  We don't include PDB information in SharedLibrary.
     bool canGetPdbInfo = (!mozilla::IsEafPlusEnabled() ||
                           !moduleNameStr.LowerCaseEqualsLiteral("ntdll.dll"));
->>>>>>> 0a8bbfbc
 
     nsCString breakpadId;
     // Load the module again to make sure that its handle will remain
