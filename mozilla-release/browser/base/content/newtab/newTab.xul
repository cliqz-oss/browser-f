--- conflicted
+++ resolved
@@ -121,10 +121,6 @@
       <div id="newtab-margin-bottom"/>
 
     </div>
-<<<<<<< HEAD
-
-=======
->>>>>>> 41fd7697
     <input id="newtab-customize-button" type="button" title="&newtab.customize.title;"/>
   </div>
 
