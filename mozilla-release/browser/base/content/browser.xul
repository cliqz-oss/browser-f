#filter substitution
<?xml version="1.0"?>
# -*- Mode: HTML -*-
#
# This Source Code Form is subject to the terms of the Mozilla Public
# License, v. 2.0. If a copy of the MPL was not distributed with this
# file, You can obtain one at http://mozilla.org/MPL/2.0/.

<?xml-stylesheet href="chrome://browser/content/browser.css" type="text/css"?>
<?xml-stylesheet href="chrome://browser/content/places/places.css" type="text/css"?>
<?xml-stylesheet href="chrome://browser/skin/devtools/common.css" type="text/css"?>
<?xml-stylesheet href="chrome://browser/skin/controlcenter/panel.css" type="text/css"?>
<?xml-stylesheet href="chrome://browser/skin/customizableui/panelUIOverlay.css" type="text/css"?>
<?xml-stylesheet href="chrome://browser/skin/" type="text/css"?>
<?xml-stylesheet href="chrome://browser/skin/browser-lightweightTheme.css" type="text/css"?>

<?xul-overlay href="chrome://global/content/editMenuOverlay.xul"?>
<?xul-overlay href="chrome://browser/content/baseMenuOverlay.xul"?>
<?xul-overlay href="chrome://browser/content/places/placesOverlay.xul"?>

# All DTD information is stored in a separate file so that it can be shared by
# hiddenWindow.xul.
#include browser-doctype.inc

<window id="main-window"
        xmlns:rdf="http://www.w3.org/1999/02/22-rdf-syntax-ns#"
        xmlns:svg="http://www.w3.org/2000/svg"
        xmlns:html="http://www.w3.org/1999/xhtml"
        xmlns="http://www.mozilla.org/keymaster/gatekeeper/there.is.only.xul"
        onload="gBrowserInit.onLoad()" onunload="gBrowserInit.onUnload()" onclose="return WindowIsClosing();"
        title="&mainWindow.title;"
        title_normal="&mainWindow.title;"
#ifdef XP_MACOSX
        title_privatebrowsing="&mainWindow.title;&mainWindow.titlemodifiermenuseparator;&mainWindow.titlePrivateBrowsingSuffix;"
        titledefault="&mainWindow.title;"
        titlemodifier=""
        titlemodifier_normal=""
        titlemodifier_privatebrowsing="&mainWindow.titlePrivateBrowsingSuffix;"
#else
        title_privatebrowsing="&mainWindow.titlemodifier; &mainWindow.titlePrivateBrowsingSuffix;"
        titlemodifier="&mainWindow.titlemodifier;"
        titlemodifier_normal="&mainWindow.titlemodifier;"
        titlemodifier_privatebrowsing="&mainWindow.titlemodifier; &mainWindow.titlePrivateBrowsingSuffix;"
#endif
#ifdef CAN_DRAW_IN_TITLEBAR
#ifdef XP_WIN
        chromemargin="0,2,2,2"
#else
        chromemargin="0,-1,-1,-1"
#endif
        tabsintitlebar="true"
#endif
        titlemenuseparator="&mainWindow.titlemodifiermenuseparator;"
        lightweightthemes="true"
        lightweightthemesfooter="browser-bottombox"
        windowtype="navigator:browser"
        macanimationtype="document"
        screenX="4" screenY="4"
        fullscreenbutton="true"
        sizemode="normal"
        retargetdocumentfocus="urlbar"
        persist="screenX screenY width height sizemode">

# All JS files which are not content (only) dependent that browser.xul
# wishes to include *must* go into the global-scripts.inc file
# so that they can be shared by macBrowserOverlay.xul.
#include global-scripts.inc
<script type="application/javascript" src="chrome://browser/content/nsContextMenu.js"/>

<script type="application/javascript" src="chrome://global/content/contentAreaUtils.js"/>

<script type="application/javascript" src="chrome://browser/content/places/editBookmarkOverlay.js"/>

# All sets except for popupsets (commands, keys, stringbundles and broadcasters) *must* go into the
# browser-sets.inc file for sharing with hiddenWindow.xul.
#define FULL_BROWSER_WINDOW
#include browser-sets.inc
#undef FULL_BROWSER_WINDOW

  <popupset id="mainPopupSet">
    <menupopup id="tabContextMenu"
               onpopupshowing="if (event.target == this) TabContextMenu.updateContextMenu(this);"
               onpopuphidden="if (event.target == this) TabContextMenu.contextTab = null;">
      <menuitem id="context_reloadTab" label="&reloadTab.label;" accesskey="&reloadTab.accesskey;"
                oncommand="gBrowser.reloadTab(TabContextMenu.contextTab);"/>
      <menuitem id="context_toggleMuteTab" oncommand="TabContextMenu.contextTab.toggleMuteAudio();"/>
      <menuseparator/>
      <menuitem id="context_pinTab" label="&pinTab.label;"
                accesskey="&pinTab.accesskey;"
                oncommand="gBrowser.pinTab(TabContextMenu.contextTab);"/>
      <menuitem id="context_unpinTab" label="&unpinTab.label;" hidden="true"
                accesskey="&unpinTab.accesskey;"
                oncommand="gBrowser.unpinTab(TabContextMenu.contextTab);"/>
      <menu id="context_tabViewMenu" label="&moveToGroup.label;"
            accesskey="&moveToGroup.accesskey;">
        <menupopup id="context_tabViewMenuPopup"
                   onpopupshowing="if (event.target == this) TabView.moveToGroupPopupShowing(event);">
          <menuseparator id="context_tabViewNamedGroups" hidden="true"/>
          <menuitem id="context_tabViewNewGroup" label="&moveToNewGroup.label;"
                    oncommand="TabView.moveTabTo(TabContextMenu.contextTab, null);"/>
        </menupopup>
      </menu>
      <menuitem id="context_openTabInWindow" label="&moveToNewWindow.label;"
                accesskey="&moveToNewWindow.accesskey;"
                tbattr="tabbrowser-multiple"
                oncommand="gBrowser.replaceTabWithWindow(TabContextMenu.contextTab);"/>
#ifdef E10S_TESTING_ONLY
      <menuitem id="context_openNonRemoteWindow" label="Open in new non-e10s window"
                tbattr="tabbrowser-remote"
                hidden="true"
                oncommand="gBrowser.openNonRemoteWindow(TabContextMenu.contextTab);"/>
#endif
      <menuseparator/>
      <menuitem id="context_reloadAllTabs" label="&reloadAllTabs.label;" accesskey="&reloadAllTabs.accesskey;"
                tbattr="tabbrowser-multiple-visible"
                oncommand="gBrowser.reloadAllTabs();"/>
      <menuitem id="context_bookmarkAllTabs"
                label="&bookmarkAllTabs.label;"
                accesskey="&bookmarkAllTabs.accesskey;"
                command="Browser:BookmarkAllTabs"/>
      <menuitem id="context_closeTabsToTheEnd" label="&closeTabsToTheEnd.label;" accesskey="&closeTabsToTheEnd.accesskey;"
                oncommand="gBrowser.removeTabsToTheEndFrom(TabContextMenu.contextTab);"/>
      <menuitem id="context_closeOtherTabs" label="&closeOtherTabs.label;" accesskey="&closeOtherTabs.accesskey;"
                oncommand="gBrowser.removeAllTabsBut(TabContextMenu.contextTab);"/>
      <menuseparator/>
      <menuitem id="context_undoCloseTab"
                label="&undoCloseTab.label;"
                accesskey="&undoCloseTab.accesskey;"
                observes="History:UndoCloseTab"/>
      <menuitem id="context_closeTab" label="&closeTab.label;" accesskey="&closeTab.accesskey;"
                oncommand="gBrowser.removeTab(TabContextMenu.contextTab, { animate: true });"/>
    </menupopup>

    <!-- bug 415444/582485: event.stopPropagation is here for the cloned version
         of this menupopup -->
    <menupopup id="backForwardMenu"
               onpopupshowing="return FillHistoryMenu(event.target);"
               oncommand="gotoHistoryIndex(event); event.stopPropagation();"
               onclick="checkForMiddleClick(this, event);"/>
    <tooltip id="aHTMLTooltip" page="true"/>
    <tooltip id="remoteBrowserTooltip"/>

    <!-- for search and content formfill/pw manager -->
    <panel type="autocomplete" id="PopupAutoComplete" noautofocus="true" hidden="true"/>

    <!-- for search with one-off buttons -->
    <panel type="autocomplete" id="PopupSearchAutoComplete" noautofocus="true" hidden="true"/>

    <!-- for url bar autocomplete -->
    <panel type="autocomplete-richlistbox" id="PopupAutoCompleteRichResult" noautofocus="true" hidden="true">
#ifdef NIGHTLY_BUILD
      <hbox id="urlbar-search-footer" flex="1" align="stretch" pack="end">
        <button id="urlbar-search-settings" label="&changeSearchSettings.button;"
                oncommand="BrowserUITelemetry.countSearchSettingsEvent('urlbar'); openPreferences('paneSearch')"/>
      </hbox>
#endif
    </panel>

    <!-- for select dropdowns. The menupopup is what shows the list of options,
         and the popuponly menulist makes things like the menuactive attributes
         work correctly on the menupopup. ContentSelectDropdown expects the
         popuponly menulist to be its immediate parent. -->
    <menulist popuponly="true" id="ContentSelectDropdown" hidden="true">
      <menupopup rolluponmousewheel="true"
#ifdef XP_WIN
                 consumeoutsideclicks="false" ignorekeys="handled"
#endif
        />
    </menulist>

    <!-- for invalid form error message -->
    <panel id="invalid-form-popup" type="arrow" orient="vertical" noautofocus="true" hidden="true" level="parent">
      <description/>
    </panel>

    <panel id="editBookmarkPanel"
           type="arrow"
           footertype="promobox"
           orient="vertical"
           ignorekeys="true"
           hidden="true"
           onpopupshown="StarUI.panelShown(event);"
           aria-labelledby="editBookmarkPanelTitle">
      <row id="editBookmarkPanelHeader" align="center" hidden="true">
        <vbox align="center">
          <image id="editBookmarkPanelStarIcon"/>
        </vbox>
        <vbox>
          <label id="editBookmarkPanelTitle"/>
          <description id="editBookmarkPanelDescription"/>
          <hbox>
            <button id="editBookmarkPanelRemoveButton"
                    class="editBookmarkPanelHeaderButton"
                    oncommand="StarUI.removeBookmarkButtonCommand();"
                    accesskey="&editBookmark.removeBookmark.accessKey;"/>
          </hbox>
        </vbox>
      </row>
      <vbox id="editBookmarkPanelContent" flex="1" hidden="true"/>
      <hbox id="editBookmarkPanelBottomButtons" pack="end">
#ifndef XP_UNIX
        <button id="editBookmarkPanelDoneButton"
                class="editBookmarkPanelBottomButton"
                label="&editBookmark.done.label;"
                default="true"
                oncommand="StarUI.panel.hidePopup();"/>
        <button id="editBookmarkPanelDeleteButton"
                class="editBookmarkPanelBottomButton"
                label="&editBookmark.cancel.label;"
                oncommand="StarUI.cancelButtonOnCommand();"/>
#else
        <button id="editBookmarkPanelDeleteButton"
                class="editBookmarkPanelBottomButton"
                label="&editBookmark.cancel.label;"
                oncommand="StarUI.cancelButtonOnCommand();"/>
        <button id="editBookmarkPanelDoneButton"
                class="editBookmarkPanelBottomButton"
                label="&editBookmark.done.label;"
                default="true"
                oncommand="StarUI.panel.hidePopup();"/>
#endif
      </hbox>
    </panel>

    <!-- UI tour experience -->
    <panel id="UITourTooltip"
           type="arrow"
           hidden="true"
           noautofocus="true"
           noautohide="true"
           align="start"
           orient="vertical"
           role="alert">
     <vbox>
      <hbox pack="end">
        <toolbarbutton id="UITourTooltipClose" class="close-icon"
                       tooltiptext="&uiTour.infoPanel.close;"/>
      </hbox>
      <hbox id="UITourTooltipBody">
        <vbox id="UITourTooltipIconContainer">
          <image id="UITourTooltipIcon"/>
        </vbox>
        <vbox flex="1">
          <label id="UITourTooltipTitle" flex="1"/>
          <description id="UITourTooltipDescription" flex="1"/>
        </vbox>
      </hbox>
      <hbox id="UITourTooltipButtons" flex="1" align="center"/>
     </vbox>
    </panel>
    <!-- type="default" forces frames to be created so that the panel's size can be determined -->
    <panel id="UITourHighlightContainer"
           type="default"
           hidden="true"
           noautofocus="true"
           noautohide="true"
           flip="none"
           consumeoutsideclicks="false"
           mousethrough="always">
      <box id="UITourHighlight"></box>
    </panel>

    <panel id="abouthome-search-panel" orient="vertical" type="arrow" hidden="true"
           onclick="this.hidePopup()">
      <hbox id="abouthome-search-panel-manage"
            onclick="openPreferences('paneSearch')">
        <label>&changeSearchSettings.button;</label>
      </hbox>
    </panel>

    <panel id="social-share-panel"
           class="social-panel"
           type="arrow"
           orient="vertical"
           onpopupshowing="SocialShare.onShowing()"
           onpopuphidden="SocialShare.onHidden()"
           hidden="true">
      <hbox class="social-share-toolbar">
        <toolbarbutton id="manage-share-providers" class="toolbarbutton share-provider-button"
                       tooltiptext="&social.addons.label;"
                       oncommand="BrowserOpenAddonsMgr('addons://list/service');
                                  this.parentNode.parentNode.hidePopup();"/>
        <arrowscrollbox id="social-share-provider-buttons" orient="horizontal" flex="1" pack="end">
          <toolbarbutton id="add-share-provider" class="toolbarbutton share-provider-button" type="radio"
                         group="share-providers" tooltiptext="&findShareServices.label;"
                         oncommand="SocialShare.showDirectory()"/>
        </arrowscrollbox>
      </hbox>
      <hbox id="share-container" flex="1"/>
    </panel>

    <panel id="social-notification-panel"
           class="social-panel"
           type="arrow"
           hidden="true"
           noautofocus="true"/>
    <panel id="social-flyout-panel"
           class="social-panel"
           onpopupshown="SocialFlyout.onShown()"
           onpopuphidden="SocialFlyout.onHidden()"
           side="right"
           type="arrow"
           hidden="true"
           flip="slide"
           rolluponmousewheel="true"
           noautofocus="true"
           position="topcenter topright"/>

    <panel id="loop-notification-panel"
           class="loop-panel social-panel"
           type="arrow"
           hidden="true"
           noautofocus="true"/>

    <panel id="loop-panel"
           class="loop-panel social-panel"
           type="arrow"
           orient="horizontal"
           hidden="true"/>

    <menupopup id="processHangOptions"
               onpopupshowing="ProcessHangMonitor.refreshMenu(window);">
      <menuitem id="processHangTerminateScript"
                oncommand="ProcessHangMonitor.terminateScript(window)"
                accesskey="&processHang.terminateScript.accessKey;"
                label="&processHang.terminateScript.label;"/>
      <menuitem id="processHangDebugScript"
                oncommand="ProcessHangMonitor.debugScript(window)"
                accesskey="&processHang.debugScript.accessKey;"
                label="&processHang.debugScript.label;"/>
      <menuitem id="processHangTerminatePlugin"
                oncommand="ProcessHangMonitor.terminatePlugin(window)"
                accesskey="&processHang.terminatePlugin.accessKey;"
                label="&processHang.terminatePlugin.label;"/>
      <menuitem id="processHangTerminateProcess"
                oncommand="ProcessHangMonitor.terminateProcess(window)"
                accesskey="&processHang.terminateProcess.accessKey;"
                label="&processHang.terminateProcess.label;"/>
    </menupopup>

    <menupopup id="toolbar-context-menu"
               onpopupshowing="onViewToolbarsPopupShowing(event, document.getElementById('viewToolbarsMenuSeparator'));">
      <menuitem oncommand="gCustomizeMode.addToPanel(document.popupNode)"
                accesskey="&customizeMenu.moveToPanel.accesskey;"
                label="&customizeMenu.moveToPanel.label;"
                contexttype="toolbaritem"
                class="customize-context-moveToPanel"/>
      <menuitem oncommand="gCustomizeMode.removeFromArea(document.popupNode)"
                accesskey="&customizeMenu.removeFromToolbar.accesskey;"
                label="&customizeMenu.removeFromToolbar.label;"
                contexttype="toolbaritem"
                class="customize-context-removeFromToolbar"/>
      <menuitem id="toolbar-context-reloadAllTabs"
                class="toolbaritem-tabsmenu"
                contexttype="tabbar"
                oncommand="gBrowser.reloadAllTabs();"
                label="&toolbarContextMenu.reloadAllTabs.label;"
                accesskey="&toolbarContextMenu.reloadAllTabs.accesskey;"/>
      <menuitem id="toolbar-context-bookmarkAllTabs"
                class="toolbaritem-tabsmenu"
                contexttype="tabbar"
                command="Browser:BookmarkAllTabs"
                label="&toolbarContextMenu.bookmarkAllTabs.label;"
                accesskey="&toolbarContextMenu.bookmarkAllTabs.accesskey;"/>
      <menuitem id="toolbar-context-undoCloseTab"
                class="toolbaritem-tabsmenu"
                contexttype="tabbar"
                label="&toolbarContextMenu.undoCloseTab.label;"
                accesskey="&toolbarContextMenu.undoCloseTab.accesskey;"
                observes="History:UndoCloseTab"/>
      <menuseparator/>
      <menuseparator id="viewToolbarsMenuSeparator"/>
      <!-- XXXgijs: we're using oncommand handler here to avoid the event being
                    redirected to the command element, thus preventing
                    listeners on the menupopup or further up the tree from
                    seeing the command event pass by. The observes attribute is
                    here so that the menuitem is still disabled and re-enabled
                    correctly. -->
      <menuitem oncommand="BrowserCustomizeToolbar()"
                observes="cmd_CustomizeToolbars"
                class="viewCustomizeToolbar"
                label="&viewCustomizeToolbar.label;"
                accesskey="&viewCustomizeToolbar.accesskey;"/>
    </menupopup>

    <menupopup id="blockedPopupOptions"
               onpopupshowing="gPopupBlockerObserver.fillPopupList(event);"
               onpopuphiding="gPopupBlockerObserver.onPopupHiding(event);">
      <menuitem observes="blockedPopupAllowSite"/>
      <menuitem observes="blockedPopupEditSettings"/>
      <menuitem observes="blockedPopupDontShowMessage"/>
      <menuseparator observes="blockedPopupsSeparator"/>
    </menupopup>

    <menupopup id="autohide-context"
           onpopupshowing="FullScreen.getAutohide(this.firstChild);">
      <menuitem type="checkbox" label="&fullScreenAutohide.label;"
                accesskey="&fullScreenAutohide.accesskey;"
                oncommand="FullScreen.setAutohide();"/>
      <menuseparator/>
      <menuitem label="&fullScreenExit.label;"
                accesskey="&fullScreenExit.accesskey;"
                oncommand="BrowserFullScreen();"/>
    </menupopup>

    <menupopup id="contentAreaContextMenu" pagemenu="#page-menu-separator"
               onpopupshowing="if (event.target != this)
                                 return true;
                               gContextMenu = new nsContextMenu(this, event.shiftKey);
                               if (gContextMenu.shouldDisplay)
                                 updateEditUIVisibility();
                               return gContextMenu.shouldDisplay;"
               onpopuphiding="if (event.target != this)
                                return;
                              gContextMenu.hiding();
                              gContextMenu = null;
                              updateEditUIVisibility();">
#include browser-context.inc
    </menupopup>

    <menupopup id="placesContext"/>

    <panel id="ctrlTab-panel" class="KUI-panel" hidden="true" norestorefocus="true" level="top">
      <hbox>
        <button class="ctrlTab-preview" flex="1"/>
        <button class="ctrlTab-preview" flex="1"/>
        <button class="ctrlTab-preview" flex="1"/>
        <button class="ctrlTab-preview" flex="1"/>
        <button class="ctrlTab-preview" flex="1"/>
        <button class="ctrlTab-preview" flex="1"/>
      </hbox>
      <hbox pack="center">
        <button id="ctrlTab-showAll" class="ctrlTab-preview" noicon="true"/>
      </hbox>
    </panel>
#ifdef MOZ_SERVICES_SYNC
    <!-- Sync Panel -->
    <panel id="sync-start-panel" class="sync-panel" type="arrow" hidden="true"
           noautofocus="true" onclick="this.hidePopup();"
           flip="slide">
      <hbox class="sync-panel-outer">
        <image class="sync-panel-icon"/>
        <vbox class="sync-panel-inner">
          <description id="sync-start-panel-title"
                       value="&syncStartPanel2.heading;"/>
          <description id="sync-start-panel-subtitle"
                       value="&syncStartPanel2.subTitle;"/>
        </vbox>
      </hbox>
    </panel>

<<<<<<< HEAD
=======
    <!-- Sync Error Panel -->
    <panel id="sync-error-panel" class="sync-panel" type="arrow" hidden="true"
           noautofocus="true" onclick="this.hidePopup();"
           flip="slide">
      <hbox class="sync-panel-outer">
        <image class="sync-panel-icon"/>
        <vbox class="sync-panel-inner">
          <description id="sync-error-panel-title"
                       value="&syncErrorPanel.heading;"/>
          <description id="sync-error-panel-subtitle"
                       value="&syncErrorPanel.subTitle;"/>
          <hbox class="sync-panel-button-box">
            <spacer flex="1"/>
            <button class="sync-panel-button"
                    label="&syncErrorPanel.signInButton.label;"
                    accesskey="&syncErrorPanel.signInButton.accesskey;"
                    onclick="gFxAccounts.openSignInAgainPage();"/>
          </hbox>
        </vbox>
      </hbox>
    </panel>
#endif
>>>>>>> c6919a98
    <!-- Bookmarks and history tooltip -->
    <tooltip id="bhTooltip"/>

    <tooltip id="tabbrowser-tab-tooltip" onpopupshowing="gBrowser.createTooltip(event);"/>

    <tooltip id="back-button-tooltip">
      <label class="tooltip-label" value="&backButton.tooltip;"/>
#ifdef XP_MACOSX
      <label class="tooltip-label" value="&backForwardButtonMenuMac.tooltip;"/>
#else
      <label class="tooltip-label" value="&backForwardButtonMenu.tooltip;"/>
#endif
    </tooltip>

    <tooltip id="forward-button-tooltip">
      <label class="tooltip-label" value="&forwardButton.tooltip;"/>
#ifdef XP_MACOSX
      <label class="tooltip-label" value="&backForwardButtonMenuMac.tooltip;"/>
#else
      <label class="tooltip-label" value="&backForwardButtonMenu.tooltip;"/>
#endif
    </tooltip>

    <tooltip id="share-button-tooltip" onpopupshowing="SocialShare.createTooltip(event);">
      <label class="tooltip-label"/>
      <label class="tooltip-label"/>
    </tooltip>

#include popup-notifications.inc

#include ../../components/customizableui/content/panelUI.inc.xul
#include ../../components/controlcenter/content/panel.inc.xul

    <hbox id="downloads-animation-container" mousethrough="always">
      <vbox id="downloads-notification-anchor">
        <vbox id="downloads-indicator-notification"/>
      </vbox>
    </hbox>

    <hbox id="bookmarked-notification-container" mousethrough="always">
      <vbox id="bookmarked-notification-anchor">
        <vbox id="bookmarked-notification"/>
      </vbox>
      <vbox id="bookmarked-notification-dropmarker-anchor">
        <image id="bookmarked-notification-dropmarker-icon"/>
      </vbox>
    </hbox>

    <tooltip id="dynamic-shortcut-tooltip"
             onpopupshowing="UpdateDynamicShortcutTooltipText(this);"/>

    <menupopup id="emeNotificationsPopup">
      <menuitem id="emeNotificationsNotNow"
                label="&emeNotificationsNotNow.label;"
                acceskey="&emeNotificationsNotNow.accesskey;"
                oncommand="gEMEHandler.onNotNow(this);"/>
      <menuitem id="emeNotificationsDontAskAgain"
                label="&emeNotificationsDontAskAgain.label;"
                acceskey="&emeNotificationsDontAskAgain.accesskey;"
                oncommand="gEMEHandler.onDontAskAgain(this);"/>
    </menupopup>
  </popupset>

#ifdef CAN_DRAW_IN_TITLEBAR
<vbox id="titlebar">
  <hbox id="titlebar-content">
    <spacer id="titlebar-spacer" flex="1"/>
    <hbox id="titlebar-buttonbox-container">
#ifdef XP_WIN
      <hbox id="private-browsing-indicator-titlebar">
        <hbox class="private-browsing-indicator"/>
      </hbox>
#endif
      <hbox id="titlebar-buttonbox">
        <toolbarbutton class="titlebar-button" id="titlebar-min" oncommand="window.minimize();"/>
        <toolbarbutton class="titlebar-button" id="titlebar-max" oncommand="onTitlebarMaxClick();"/>
        <toolbarbutton class="titlebar-button" id="titlebar-close" command="cmd_closeWindow"/>
      </hbox>
    </hbox>
#ifdef XP_MACOSX
    <!-- OS X does not natively support RTL for its titlebar items, so we prevent this secondary
         buttonbox from reversing order in RTL by forcing an LTR direction. -->
    <hbox id="titlebar-secondary-buttonbox" dir="ltr">
      <hbox class="private-browsing-indicator"/>
      <hbox id="titlebar-fullscreen-button"/>
    </hbox>
#endif
  </hbox>
</vbox>
#endif

<deck flex="1" id="tab-view-deck">
<vbox flex="1" id="browser-panel">

  <toolbox id="navigator-toolbox" mode="icons">
    <!-- Menu -->
    <toolbar type="menubar" id="toolbar-menubar" class="chromeclass-menubar" customizable="true"
             defaultset="menubar-items"
             mode="icons" iconsize="small"
#ifdef MENUBAR_CAN_AUTOHIDE
             toolbarname="&menubarCmd.label;"
             accesskey="&menubarCmd.accesskey;"
#if defined(MOZ_WIDGET_GTK) || defined(MOZ_WIDGET_QT)
             autohide="true"
#endif
#endif
             context="toolbar-context-menu">
      <toolbaritem id="menubar-items" align="center">
# The entire main menubar is placed into browser-menubar.inc, so that it can be shared by
# hiddenWindow.xul.
#include browser-menubar.inc
      </toolbaritem>

#ifdef CAN_DRAW_IN_TITLEBAR
#ifndef XP_MACOSX
      <hbox class="titlebar-placeholder" type="caption-buttons" ordinal="1000"
            id="titlebar-placeholder-on-menubar-for-caption-buttons" persist="width"
            skipintoolbarset="true"/>
#endif
#endif
    </toolbar>

    <toolbar id="TabsToolbar"
             fullscreentoolbar="true"
             customizable="true"
             mode="icons"
             iconsize="small"
             aria-label="&tabsToolbar.label;"
             context="toolbar-context-menu"
             defaultset="tabbrowser-tabs,new-tab-button,alltabs-button"
             collapsed="true">

#if defined(MOZ_WIDGET_GTK) || defined(MOZ_WIDGET_QT)
      <hbox id="private-browsing-indicator"
            skipintoolbarset="true"/>
#endif

      <tabs id="tabbrowser-tabs"
            class="tabbrowser-tabs"
            tabbrowser="content"
            flex="1"
            setfocus="false"
            tooltip="tabbrowser-tab-tooltip"
            stopwatchid="FX_TAB_CLICK_MS">
        <tab class="tabbrowser-tab" selected="true" visuallyselected="true" fadein="true"/>
      </tabs>

      <toolbarbutton id="new-tab-button"
                     class="toolbarbutton-1 chromeclass-toolbar-additional"
                     label="&tabCmd.label;"
                     command="cmd_newNavigatorTab"
                     onclick="checkForMiddleClick(this, event);"
                     tooltip="dynamic-shortcut-tooltip"
                     ondrop="newTabButtonObserver.onDrop(event)"
                     ondragover="newTabButtonObserver.onDragOver(event)"
                     ondragenter="newTabButtonObserver.onDragOver(event)"
                     ondragexit="newTabButtonObserver.onDragExit(event)"
                     cui-areatype="toolbar"
                     removable="true"/>

      <toolbarbutton id="alltabs-button"
                     class="toolbarbutton-1 chromeclass-toolbar-additional tabs-alltabs-button"
                     type="menu"
                     label="&listAllTabs.label;"
                     tooltiptext="&listAllTabs.label;"
                     removable="false">
        <menupopup id="alltabs-popup"
                   position="after_end">
          <menuitem id="menu_tabview"
                    class="menuitem-iconic"
                    key="key_tabview"
                    label="&viewTabGroups.label;"
                    command="Browser:ToggleTabView"
                    observes="tabviewGroupsNumber"/>
          <menuitem id="alltabs_undoCloseTab"
                    class="menuitem-iconic"
                    key="key_undoCloseTab"
                    label="&undoCloseTab.label;"
                    observes="History:UndoCloseTab"/>
          <menuseparator id="alltabs-popup-separator"/>
        </menupopup>
      </toolbarbutton>

#if !defined(MOZ_WIDGET_GTK) && !defined(MOZ_WIDGET_QT)
      <hbox class="private-browsing-indicator" skipintoolbarset="true"/>
#endif
#ifdef CAN_DRAW_IN_TITLEBAR
      <hbox class="titlebar-placeholder" type="caption-buttons"
            id="titlebar-placeholder-on-TabsToolbar-for-captions-buttons" persist="width"
#ifndef XP_MACOSX
            ordinal="1000"
#endif
            skipintoolbarset="true"/>

#ifdef XP_MACOSX
      <hbox class="titlebar-placeholder" type="fullscreen-button"
            id="titlebar-placeholder-on-TabsToolbar-for-fullscreen-button" persist="width"
            skipintoolbarset="true"/>
#endif
#endif
    </toolbar>

    <!--
           CAVEAT EMPTOR
           Should you need to add items to the toolbar here, make sure to also add them
           to the default placements of buttons in CustomizableUI.jsm, so the
           customization code doesn't get confused.
      -->
    <toolbar id="nav-bar"
             aria-label="&navbarCmd.label;"
             fullscreentoolbar="true" mode="icons" customizable="true"
             iconsize="small"
#ifdef MOZ_DEV_EDITION
             defaultset="urlbar-container,search-container,developer-button,bookmarks-menu-button,pocket-button,downloads-button,home-button,loop-button"
#else
             defaultset="urlbar-container,search-container,bookmarks-menu-button,pocket-button,downloads-button,home-button,loop-button"
#endif
             customizationtarget="nav-bar-customization-target"
             overflowable="true"
             overflowbutton="nav-bar-overflow-button"
             overflowtarget="widget-overflow-list"
             overflowpanel="widget-overflow"
             context="toolbar-context-menu">

      <hbox id="nav-bar-customization-target" flex="1">
        <toolbaritem id="urlbar-container" flex="400" persist="width"
                     title="&locationItem.title;" removable="false"
                     class="chromeclass-location" overflows="false">
          <toolbarbutton id="back-button" class="toolbarbutton-1 chromeclass-toolbar-additional"
                         label="&backCmd.label;"
                         command="Browser:BackOrBackDuplicate"
                         onclick="checkForMiddleClick(this, event);"
                         tooltip="back-button-tooltip"
                         context="backForwardMenu"/>
          <hbox id="urlbar-wrapper" flex="1">
            <toolbarbutton id="forward-button" class="toolbarbutton-1 chromeclass-toolbar-additional"
                           label="&forwardCmd.label;"
                           command="Browser:ForwardOrForwardDuplicate"
                           onclick="checkForMiddleClick(this, event);"
                           tooltip="forward-button-tooltip"
                           context="backForwardMenu"/>
            <textbox id="urlbar" flex="1"
                     placeholder="&urlbar.placeholder2;"
                     type="autocomplete"
                     autocompletesearch="urlinline history"
                     autocompletesearchparam="enable-actions"
                     autocompletepopup="PopupAutoCompleteRichResult"
                     completeselectedindex="true"
                     shrinkdelay="250"
                     tabscrolling="true"
                     showcommentcolumn="true"
                     showimagecolumn="true"
                     enablehistory="true"
                     maxrows="6"
                     newlines="stripsurroundingwhitespace"
                     ontextentered="this.handleCommand(param);"
                     ontextreverted="return this.handleRevert();"
                     pageproxystate="invalid"
                     onfocus="document.getElementById('identity-box').style.MozUserFocus= 'normal'"
                     onblur="setTimeout(() => { document.getElementById('identity-box').style.MozUserFocus = ''; }, 0);">
              <box id="notification-popup-box" hidden="true" align="center">
                <image id="default-notification-icon" class="notification-anchor-icon" role="button"/>
                <image id="identity-notification-icon" class="notification-anchor-icon" role="button"/>
                <image id="geo-notification-icon" class="notification-anchor-icon" role="button"/>
                <image id="push-notification-icon" class="notification-anchor-icon" role="button"/>
                <image id="addons-notification-icon" class="notification-anchor-icon" role="button"/>
                <image id="indexedDB-notification-icon" class="notification-anchor-icon" role="button"/>
                <image id="login-fill-notification-icon" class="notification-anchor-icon" role="button"/>
                <image id="password-notification-icon" class="notification-anchor-icon" role="button"/>
                <image id="webapps-notification-icon" class="notification-anchor-icon" role="button"/>
                <image id="plugins-notification-icon" class="notification-anchor-icon" role="button"/>
                <image id="web-notifications-notification-icon" class="notification-anchor-icon" role="button"/>
                <image id="webRTC-shareDevices-notification-icon" class="notification-anchor-icon" role="button"/>
                <image id="webRTC-sharingDevices-notification-icon" class="notification-anchor-icon" role="button"/>
                <image id="webRTC-shareMicrophone-notification-icon" class="notification-anchor-icon" role="button"/>
                <image id="webRTC-sharingMicrophone-notification-icon" class="notification-anchor-icon" role="button"/>
                <image id="webRTC-shareScreen-notification-icon" class="notification-anchor-icon" role="button"/>
                <image id="webRTC-sharingScreen-notification-icon" class="notification-anchor-icon" role="button"/>
                <image id="pointerLock-notification-icon" class="notification-anchor-icon" role="button"/>
                <image id="servicesInstall-notification-icon" class="notification-anchor-icon" role="button"/>
                <image id="translate-notification-icon" class="notification-anchor-icon" role="button"/>
                <image id="translated-notification-icon" class="notification-anchor-icon" role="button"/>
                <image id="eme-notification-icon" class="notification-anchor-icon" role="button"/>
              </box>
              <!-- Use onclick instead of normal popup= syntax since the popup
                   code fires onmousedown, and hence eats our favicon drag events.
                   We only add the identity-box button to the tab order when the location bar
                   has focus, otherwise pressing F6 focuses it instead of the location bar -->
              <box id="identity-box" role="button"
                   align="center"
                   onclick="gIdentityHandler.handleIdentityButtonEvent(event);"
                   onkeypress="gIdentityHandler.handleIdentityButtonEvent(event);"
                   ondragstart="gIdentityHandler.onDragStart(event);">
                <hbox id="identity-icons"
                      consumeanchor="identity-box">
                  <image id="tracking-protection-icon"/>
                  <image id="page-proxy-favicon"
                         onclick="PageProxyClickHandler(event);"
                         pageproxystate="invalid"/>
                </hbox>
                <hbox id="identity-icon-labels">
                  <label id="identity-icon-label" class="plain" flex="1"/>
                  <label id="identity-icon-country-label" class="plain"/>
                </hbox>
              </box>
              <box id="urlbar-display-box" align="center">
                <label class="urlbar-display urlbar-display-switchtab" value="&urlbar.switchToTab.label;"/>
              </box>
              <hbox id="urlbar-icons">
                <image id="page-report-button"
                       class="urlbar-icon"
                       hidden="true"
                       tooltiptext="&pageReportIcon.tooltip;"
                       onclick="gPopupBlockerObserver.onReportButtonClick(event);"/>
                <image id="reader-mode-button"
                       class="urlbar-icon"
                       hidden="true"
                       onclick="ReaderParent.buttonClick(event);"/>
              </hbox>
              <toolbarbutton id="urlbar-go-button"
                             class="chromeclass-toolbar-additional"
                             onclick="gURLBar.handleCommand(event);"
                             tooltiptext="&goEndCap.tooltip;"/>
              <toolbarbutton id="urlbar-reload-button"
                             class="chromeclass-toolbar-additional"
                             command="Browser:ReloadOrDuplicate"
                             onclick="checkForMiddleClick(this, event);"
                             tooltiptext="&reloadButton.tooltip;"/>
              <toolbarbutton id="urlbar-stop-button"
                             class="chromeclass-toolbar-additional"
                             command="Browser:Stop"
                             tooltiptext="&stopButton.tooltip;"/>
            </textbox>
          </hbox>
        </toolbaritem>

        <toolbaritem id="search-container" title="&searchItem.title;"
                     align="center" class="chromeclass-toolbar-additional panel-wide-item"
                     cui-areatype="toolbar"
                     flex="100" persist="width" removable="true">
          <searchbar id="searchbar" flex="1"/>
        </toolbaritem>

        <toolbarbutton id="bookmarks-menu-button"
                       class="toolbarbutton-1 chromeclass-toolbar-additional"
                       removable="true"
                       type="menu-button"
                       label="&bookmarksMenuButton.label;"
                       tooltip="dynamic-shortcut-tooltip"
                       anchor="dropmarker"
                       ondragenter="PlacesMenuDNDHandler.onDragEnter(event);"
                       ondragover="PlacesMenuDNDHandler.onDragOver(event);"
                       ondragleave="PlacesMenuDNDHandler.onDragLeave(event);"
                       ondrop="PlacesMenuDNDHandler.onDrop(event);"
                       cui-areatype="toolbar"
                       oncommand="BookmarkingUI.onCommand(event);">
          <observes element="bookmarkThisPageBroadcaster" attribute="starred"/>
          <observes element="bookmarkThisPageBroadcaster" attribute="buttontooltiptext"/>
          <menupopup id="BMB_bookmarksPopup"
                     class="cui-widget-panel cui-widget-panelview cui-widget-panelWithFooter PanelUI-subView"
                     placespopup="true"
                     context="placesContext"
                     openInTabs="children"
                     oncommand="BookmarksEventHandler.onCommand(event, this.parentNode._placesView);"
                     onclick="BookmarksEventHandler.onClick(event, this.parentNode._placesView);"
                     onpopupshowing="BookmarkingUI.onPopupShowing(event);
                                     BookmarkingUI.updatePocketItemVisibility('BMB_');
                                     BookmarkingUI.attachPlacesView(event, this);"
                     tooltip="bhTooltip" popupsinherittooltip="true">
            <menuitem id="BMB_viewBookmarksSidebar"
                      class="subviewbutton"
                      label="&viewBookmarksSidebar2.label;"
                      type="checkbox"
                      oncommand="SidebarUI.toggle('viewBookmarksSidebar');">
              <observes element="viewBookmarksSidebar" attribute="checked"/>
            </menuitem>
            <!-- NB: temporary solution for bug 985024, this should go away soon. -->
            <menuitem id="BMB_bookmarksShowAllTop"
                      class="menuitem-iconic subviewbutton"
                      label="&showAllBookmarks2.label;"
                      command="Browser:ShowAllBookmarks"
                      key="manBookmarkKb"/>
            <menuseparator/>
            <menuitem id="BMB_pocket"
                      class="menuitem-iconic bookmark-item subviewbutton"
                      label="&pocketMenuitem.label;"
                      oncommand="openUILink(Pocket.listURL, event);"/>
            <menuseparator id="BMB_pocketSeparator"/>
            <menuitem id="BMB_subscribeToPageMenuitem"
#ifndef XP_MACOSX
                      class="menuitem-iconic subviewbutton"
#else
                      class="subviewbutton"
#endif
                      label="&subscribeToPageMenuitem.label;"
                      oncommand="return FeedHandler.subscribeToFeed(null, event);"
                      onclick="checkForMiddleClick(this, event);"
                      observes="singleFeedMenuitemState"/>
            <menu id="BMB_subscribeToPageMenupopup"
#ifndef XP_MACOSX
                  class="menu-iconic subviewbutton"
#else
                  class="subviewbutton"
#endif
                  label="&subscribeToPageMenupopup.label;"
                  observes="multipleFeedsMenuState">
              <menupopup id="BMB_subscribeToPageSubmenuMenupopup"
                         onpopupshowing="return FeedHandler.buildFeedList(event.target);"
                         oncommand="return FeedHandler.subscribeToFeed(null, event);"
                         onclick="checkForMiddleClick(this, event);"/>
            </menu>
            <menuseparator/>
            <menu id="BMB_bookmarksToolbar"
                  class="menu-iconic bookmark-item subviewbutton"
                  label="&personalbarCmd.label;"
                  container="true">
              <menupopup id="BMB_bookmarksToolbarPopup"
                         placespopup="true"
                         context="placesContext"
                         onpopupshowing="if (!this.parentNode._placesView)
                                           new PlacesMenu(event, 'place:folder=TOOLBAR',
                                                          PlacesUIUtils.getViewForNode(this.parentNode.parentNode).options);">
                <menuitem id="BMB_viewBookmarksToolbar"
                          placesanonid="view-toolbar"
                          toolbarId="PersonalToolbar"
                          type="checkbox"
                          oncommand="onViewToolbarCommand(event)"
                          label="&viewBookmarksToolbar.label;"/>
                <menuseparator/>
                <!-- Bookmarks toolbar items -->
              </menupopup>
            </menu>
            <menu id="BMB_unsortedBookmarks"
                  class="menu-iconic bookmark-item subviewbutton"
                  label="&bookmarksMenuButton.unsorted.label;"
                  container="true">
              <menupopup id="BMB_unsortedBookmarksPopup"
                         placespopup="true"
                         context="placesContext"
                         onpopupshowing="if (!this.parentNode._placesView)
                                           new PlacesMenu(event, 'place:folder=UNFILED_BOOKMARKS',
                                                          PlacesUIUtils.getViewForNode(this.parentNode.parentNode).options);"/>
            </menu>
            <menuseparator/>
            <!-- Bookmarks menu items will go here -->
            <menuitem id="BMB_bookmarksShowAll"
                      class="subviewbutton panel-subview-footer"
                      label="&showAllBookmarks2.label;"
                      command="Browser:ShowAllBookmarks"
                      key="manBookmarkKb"/>
          </menupopup>
        </toolbarbutton>

        <!-- This is a placeholder for the Downloads Indicator.  It is visible
             during the customization of the toolbar, in the palette, and before
             the Downloads Indicator overlay is loaded. -->
        <toolbarbutton id="downloads-button" class="toolbarbutton-1 chromeclass-toolbar-additional"
                       key="key_openDownloads"
                       oncommand="DownloadsIndicatorView.onCommand(event);"
                       ondrop="DownloadsIndicatorView.onDrop(event);"
                       ondragover="DownloadsIndicatorView.onDragOver(event);"
                       ondragenter="DownloadsIndicatorView.onDragOver(event);"
                       label="&downloads.label;"
                       removable="true"
                       cui-areatype="toolbar"
                       tooltip="dynamic-shortcut-tooltip"/>

        <toolbarbutton id="home-button" class="toolbarbutton-1 chromeclass-toolbar-additional"
                       removable="true"
                       label="&homeButton.label;"
                       ondragover="homeButtonObserver.onDragOver(event)"
                       ondragenter="homeButtonObserver.onDragOver(event)"
                       ondrop="homeButtonObserver.onDrop(event)"
                       ondragexit="homeButtonObserver.onDragExit(event)"
                       key="goHome"
                       onclick="BrowserGoHome(event);"
                       cui-areatype="toolbar"
                       aboutHomeOverrideTooltip="&abouthome.pageTitle;"/>
      </hbox>

      <toolbarbutton id="nav-bar-overflow-button"
                     class="toolbarbutton-1 chromeclass-toolbar-additional overflow-button"
                     skipintoolbarset="true"
                     tooltiptext="&navbarOverflow.label;"/>

      <toolbaritem id="PanelUI-button"
                   class="chromeclass-toolbar-additional"
                   removable="false">
        <toolbarbutton id="PanelUI-menu-button"
                       class="toolbarbutton-1 badged-button"
                       consumeanchor="PanelUI-button"
                       label="&brandShortName;"
                       tooltiptext="&appmenu.tooltip;"/>
      </toolbaritem>

      <hbox id="window-controls" hidden="true" pack="end" skipintoolbarset="true"
            ordinal="1000">
        <toolbarbutton id="minimize-button"
                       tooltiptext="&fullScreenMinimize.tooltip;"
                       oncommand="window.minimize();"/>

        <toolbarbutton id="restore-button"
#ifdef XP_MACOSX
# Prior to 10.7 there wasn't a native fullscreen button so we use #restore-button
# to exit fullscreen and want it to behave like other toolbar buttons.
                       class="toolbarbutton-1"
#endif
                       tooltiptext="&fullScreenRestore.tooltip;"
                       oncommand="BrowserFullScreen();"/>

        <toolbarbutton id="close-button"
                       tooltiptext="&fullScreenClose.tooltip;"
                       oncommand="BrowserTryToCloseWindow();"/>
      </hbox>
    </toolbar>

    <toolbarset id="customToolbars" context="toolbar-context-menu"/>

    <toolbar id="PersonalToolbar"
             mode="icons" iconsize="small"
             class="chromeclass-directories"
             context="toolbar-context-menu"
             defaultset="personal-bookmarks"
             toolbarname="&personalbarCmd.label;" accesskey="&personalbarCmd.accesskey;"
             collapsed="true"
             customizable="true">
      <toolbaritem id="personal-bookmarks"
                   title="&bookmarksToolbarItem.label;"
                   cui-areatype="toolbar"
                   removable="true">
        <toolbarbutton id="bookmarks-toolbar-placeholder"
                       class="toolbarbutton-1"
                       mousethrough="never"
                       label="&bookmarksToolbarItem.label;"
                       oncommand="PlacesToolbarHelper.onPlaceholderCommand();"/>
        <hbox flex="1"
              id="PlacesToolbar"
              context="placesContext"
              onclick="BookmarksEventHandler.onClick(event, this._placesView);"
              oncommand="BookmarksEventHandler.onCommand(event, this._placesView);"
              tooltip="bhTooltip"
              popupsinherittooltip="true">
          <hbox flex="1">
            <hbox id="PlacesToolbarDropIndicatorHolder" align="center" collapsed="true">
              <image id="PlacesToolbarDropIndicator"
                     mousethrough="always"
                     collapsed="true"/>
            </hbox>
            <scrollbox orient="horizontal"
                       id="PlacesToolbarItems"
                       flex="1"/>
            <toolbarbutton type="menu"
                           id="PlacesChevron"
                           class="chevron"
                           mousethrough="never"
                           collapsed="true"
                           tooltiptext="&bookmarksToolbarChevron.tooltip;"
                           onpopupshowing="document.getElementById('PlacesToolbar')
                                                   ._placesView._onChevronPopupShowing(event);">
              <menupopup id="PlacesChevronPopup"
                         placespopup="true"
                         tooltip="bhTooltip" popupsinherittooltip="true"
                         context="placesContext"/>
            </toolbarbutton>
          </hbox>
        </hbox>
      </toolbaritem>
    </toolbar>

    <!-- This is a shim which will go away ASAP. See bug 749804 for details -->
    <toolbar id="addon-bar" toolbar-delegate="nav-bar" mode="icons" iconsize="small"
             customizable="true">
      <hbox id="addonbar-closebutton"/>
      <statusbar id="status-bar"/>
    </toolbar>

    <toolbarpalette id="BrowserToolbarPalette">

# Update primaryToolbarButtons in browser/themes/shared/browser.inc when adding
# or removing default items with the toolbarbutton-1 class.

      <toolbarbutton id="print-button" class="toolbarbutton-1 chromeclass-toolbar-additional"
#ifdef XP_MACOSX
                     command="cmd_print"
                     tooltip="dynamic-shortcut-tooltip"
#else
                     command="cmd_printPreview"
                     tooltiptext="&printButton.tooltip;"
#endif
                     label="&printButton.label;"/>


      <toolbarbutton id="new-window-button" class="toolbarbutton-1 chromeclass-toolbar-additional"
                     label="&newNavigatorCmd.label;"
                     command="key_newNavigator"
                     tooltip="dynamic-shortcut-tooltip"
                     ondrop="newWindowButtonObserver.onDrop(event)"
                     ondragover="newWindowButtonObserver.onDragOver(event)"
                     ondragenter="newWindowButtonObserver.onDragOver(event)"
                     ondragexit="newWindowButtonObserver.onDragExit(event)"/>

      <toolbarbutton id="fullscreen-button" class="toolbarbutton-1 chromeclass-toolbar-additional"
                     observes="View:FullScreen"
                     type="checkbox"
                     label="&fullScreenCmd.label;"
                     tooltip="dynamic-shortcut-tooltip"/>

#ifdef MOZ_SERVICES_SYNC
      <toolbarbutton id="sync-button"
                     class="toolbarbutton-1 chromeclass-toolbar-additional"
                     label="&syncToolbarButton.label;"
                     oncommand="gSyncUI.handleToolbarButton()"/>
#endif

      <toolbarbutton id="tabview-button" class="toolbarbutton-1 chromeclass-toolbar-additional"
                     label="&tabGroupsButton.label;"
                     command="Browser:ToggleTabView"
                     tooltip="dynamic-shortcut-tooltip"
                     observes="tabviewGroupsNumber"/>
    </toolbarpalette>
  </toolbox>

  <hbox id="fullscr-toggler" hidden="true"/>

  <deck id="content-deck" flex="1">
    <hbox flex="1" id="browser">
      <vbox id="browser-border-start" hidden="true" layer="true"/>
      <vbox id="sidebar-box" hidden="true" class="chromeclass-extrachrome">
        <sidebarheader id="sidebar-header" align="center">
          <label id="sidebar-title" persist="value" flex="1" crop="end" control="sidebar"/>
          <image id="sidebar-throbber"/>
          <toolbarbutton class="close-icon tabbable" tooltiptext="&sidebarCloseButton.tooltip;" oncommand="SidebarUI.hide();"/>
        </sidebarheader>
        <browser id="sidebar" flex="1" autoscroll="false" disablehistory="true"
                  style="min-width: 14em; width: 18em; max-width: 36em;" tooltip="aHTMLTooltip"/>
      </vbox>

      <splitter id="sidebar-splitter" class="chromeclass-extrachrome sidebar-splitter" hidden="true"/>
      <vbox id="appcontent" flex="1">
        <notificationbox id="high-priority-global-notificationbox"/>
        <tabbrowser id="content"
                    flex="1" contenttooltip="aHTMLTooltip"
                    tabcontainer="tabbrowser-tabs"
                    contentcontextmenu="contentAreaContextMenu"
                    autocompletepopup="PopupAutoComplete"
                    selectmenulist="ContentSelectDropdown"/>
        <chatbar id="pinnedchats" layer="true" mousethrough="always" hidden="true"/>
      </vbox>
      <splitter id="social-sidebar-splitter"
                class="chromeclass-extrachrome sidebar-splitter"
                observes="socialSidebarBroadcaster"/>
      <vbox id="social-sidebar-box"
            class="chromeclass-extrachrome"
            observes="socialSidebarBroadcaster"
            persist="width">

        <sidebarheader id="social-sidebar-header" class="sidebar-header" align="center">
          <image id="social-sidebar-favico"/>
          <label id="social-sidebar-title" class="sidebar-title" persist="value" flex="1" crop="end" control="sidebar"/>
          <toolbarbutton id="social-sidebar-button"
                         class="toolbarbutton-1"
                         type="menu">
            <menupopup id="social-statusarea-popup" position="after_end">
              <menuitem class="social-toggle-sidebar-menuitem"
                        type="checkbox"
                        autocheck="false"
                        command="Social:ToggleSidebar"
                        label="&social.toggleSidebar.label;"
                        accesskey="&social.toggleSidebar.accesskey;"/>
              <menuitem class="social-toggle-notifications-menuitem"
                        type="checkbox"
                        autocheck="false"
                        command="Social:ToggleNotifications"
                        label="&social.toggleNotifications.label;"
                        accesskey="&social.toggleNotifications.accesskey;"/>
              <menuseparator/>
              <menuseparator class="social-provider-menu" hidden="true"/>
              <menuitem class="social-addons-menuitem" command="Social:Addons"
                        label="&social.addons.label;"/>
              <menuitem label="&social.learnMore.label;"
                        accesskey="&social.learnMore.accesskey;"
                        oncommand="SocialUI.showLearnMore();"/>
            </menupopup>
          </toolbarbutton>
        </sidebarheader>

        <browser id="social-sidebar-browser"
                 type="content"
                 context="contentAreaContextMenu"
                 message="true"
                 messagemanagergroup="social"
                 disableglobalhistory="true"
                 tooltip="aHTMLTooltip"
                 popupnotificationanchor="social-sidebar-favico"
                 flex="1"
                 style="min-width: 14em; width: 18em; max-width: 36em;"/>
      </vbox>
      <vbox id="browser-border-end" hidden="true" layer="true"/>
    </hbox>
#include ../../components/customizableui/content/customizeMode.inc.xul
  </deck>

  <html:div id="fullscreen-warning" hidden="true">
    <html:div id="fullscreen-domain-text">
      &fullscreenWarning.beforeDomain.label;
      <html:span id="fullscreen-domain"/>
      &fullscreenWarning.afterDomain.label;
    </html:div>
    <html:div id="fullscreen-generic-text">
      &fullscreenWarning.generic.label;
    </html:div>
    <html:button id="fullscreen-exit-button"
                 onclick="FullScreen.exitDomFullScreen();">
#ifdef XP_MACOSX
            &exitDOMFullscreenMac.button;
#else
            &exitDOMFullscreen.button;
#endif
    </html:button>
  </html:div>

  <vbox id="browser-bottombox" layer="true">
    <notificationbox id="global-notificationbox"/>
    <toolbar id="developer-toolbar"
             hidden="true">
#ifdef XP_MACOSX
          <toolbarbutton id="developer-toolbar-closebutton"
                         class="devtools-closebutton"
                         oncommand="DeveloperToolbar.hide();"
                         tooltiptext="&devToolbarCloseButton.tooltiptext;"/>
#endif
          <stack class="gclitoolbar-stack-node" flex="1">
            <textbox class="gclitoolbar-input-node" rows="1"/>
            <hbox class="gclitoolbar-complete-node"/>
          </stack>
          <toolbarbutton id="developer-toolbar-toolbox-button"
                         class="developer-toolbar-button"
                         observes="devtoolsMenuBroadcaster_DevToolbox"
                         tooltiptext="&devToolbarToolsButton.tooltip;"/>
#ifndef XP_MACOSX
          <toolbarbutton id="developer-toolbar-closebutton"
                         class="devtools-closebutton"
                         oncommand="DeveloperToolbar.hide();"
                         tooltiptext="&devToolbarCloseButton.tooltiptext;"/>
#endif
   </toolbar>
  </vbox>

  <svg:svg height="0">
#include tab-shape.inc.svg
    <svg:clipPath id="urlbar-back-button-clip-path">
#ifndef XP_MACOSX
      <svg:path d="M -9,-4 l 0,1 a 15 15 0 0,1 0,30 l 0,1 l 10000,0 l 0,-32 l -10000,0 z" />
#else
      <svg:path d="M -11,-5 a 16 16 0 0 1 0,34 l 10000,0 l 0,-34 l -10000,0 z"/>
#endif
    </svg:clipPath>
#ifdef XP_WIN
    <svg:clipPath id="urlbar-back-button-clip-path-win10">
      <svg:path d="M -6,-2 l 0,1 a 15 15 0 0,1 0,30 l 0,1 l 10000,0 l 0,-32 l -10000,0 z" />
    </svg:clipPath>
#endif
  </svg:svg>

</vbox>
# <iframe id="tab-view"> is dynamically appended as the 2nd child of #tab-view-deck.
#     Introducing the iframe dynamically, as needed, was found to be better than
#     starting with an empty iframe here in browser.xul from a Ts standpoint.
</deck>

</window><|MERGE_RESOLUTION|>--- conflicted
+++ resolved
@@ -449,31 +449,7 @@
       </hbox>
     </panel>
 
-<<<<<<< HEAD
-=======
-    <!-- Sync Error Panel -->
-    <panel id="sync-error-panel" class="sync-panel" type="arrow" hidden="true"
-           noautofocus="true" onclick="this.hidePopup();"
-           flip="slide">
-      <hbox class="sync-panel-outer">
-        <image class="sync-panel-icon"/>
-        <vbox class="sync-panel-inner">
-          <description id="sync-error-panel-title"
-                       value="&syncErrorPanel.heading;"/>
-          <description id="sync-error-panel-subtitle"
-                       value="&syncErrorPanel.subTitle;"/>
-          <hbox class="sync-panel-button-box">
-            <spacer flex="1"/>
-            <button class="sync-panel-button"
-                    label="&syncErrorPanel.signInButton.label;"
-                    accesskey="&syncErrorPanel.signInButton.accesskey;"
-                    onclick="gFxAccounts.openSignInAgainPage();"/>
-          </hbox>
-        </vbox>
-      </hbox>
-    </panel>
-#endif
->>>>>>> c6919a98
+#endif
     <!-- Bookmarks and history tooltip -->
     <tooltip id="bhTooltip"/>
 
