/* This Source Code Form is subject to the terms of the Mozilla Public
 * License, v. 2.0. If a copy of the MPL was not distributed with this
 * file, You can obtain one at http://mozilla.org/MPL/2.0/. */

/**
 * Enables compacttheme.css when needed.
 */
var CompactTheme = {
  get styleSheet() {
    delete this.styleSheet;
    for (let styleSheet of document.styleSheets) {
      if (styleSheet.href == "chrome://browser/skin/compacttheme.css") {
        this.styleSheet = styleSheet;
        break;
      }
    }
    return this.styleSheet;
  },

  get isStyleSheetEnabled() {
    return this.styleSheet && !this.styleSheet.disabled;
  },

  get isThemeCurrentlyApplied() {
    let theme = LightweightThemeManager.currentThemeForDisplay;
    return theme && (
           theme.id == "firefox-compact-dark@mozilla.org" ||
           theme.id == "firefox-compact-light@mozilla.org");
  },

  init() {
    Services.obs.addObserver(this, "lightweight-theme-styling-update");

    if (this.isThemeCurrentlyApplied) {
      this._toggleStyleSheet(true);
    }
  },

  createCliqzStyleSheet() {
    const url = "chrome://browser/skin/cliqz/theme.css";
    let styleSheetAttr = `href="${url}" type="text/css"`;
    this.cliqzStyleSheet = document.createProcessingInstruction(
      "xml-stylesheet", styleSheetAttr);
    document.insertBefore(this.cliqzStyleSheet, document.documentElement);
  },

  observe(subject, topic, data) {
    if (topic == "lightweight-theme-styling-update") {
      let { theme } = JSON.parse(data) || {};
      if (theme && (
          theme.id == "firefox-compact-light@mozilla.org" ||
          theme.id == "firefox-compact-dark@mozilla.org")) {
        // We are using the theme ID on this object instead of always referencing
        // LightweightThemeManager.currentTheme in case this is a preview
        this._toggleStyleSheet(true);
      } else {
        this._toggleStyleSheet(false);
      }

    }
  },

  _toggleStyleSheet(enabled) {
    let wasEnabled = this.isStyleSheetEnabled;
    if (enabled) {
      // The stylesheet may not have been created yet if it wasn't
      // needed on initial load.  Make it now.
      if (!this.styleSheet) {
        this.createCliqzStyleSheet();
      }
      this.styleSheet.disabled = false;
    } else if (!enabled && wasEnabled) {
      this.styleSheet.disabled = true;
    }
  },

  uninit() {
    Services.obs.removeObserver(this, "lightweight-theme-styling-update");
    this.styleSheet = null;
<<<<<<< HEAD
  }
};

// If the compact theme is going to be applied in gBrowserInit.onLoad,
// then preload it now.  This prevents a flash of unstyled content where the
// normal theme is applied while the compact theme stylesheet is loading.
if (this != Services.appShell.hiddenDOMWindow && CompactTheme.isThemeCurrentlyApplied) {
  CompactTheme.createCliqzStyleSheet();
}
=======
  },
};
>>>>>>> 6a13909b
<|MERGE_RESOLUTION|>--- conflicted
+++ resolved
@@ -77,8 +77,7 @@
   uninit() {
     Services.obs.removeObserver(this, "lightweight-theme-styling-update");
     this.styleSheet = null;
-<<<<<<< HEAD
-  }
+  },
 };
 
 // If the compact theme is going to be applied in gBrowserInit.onLoad,
@@ -86,8 +85,4 @@
 // normal theme is applied while the compact theme stylesheet is loading.
 if (this != Services.appShell.hiddenDOMWindow && CompactTheme.isThemeCurrentlyApplied) {
   CompactTheme.createCliqzStyleSheet();
-}
-=======
-  },
-};
->>>>>>> 6a13909b
+}