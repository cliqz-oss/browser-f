# -*- indent-tabs-mode: nil; js-indent-level: 2 -*-
# This Source Code Form is subject to the terms of the Mozilla Public
# License, v. 2.0. If a copy of the MPL was not distributed with this
# file, You can obtain one at http://mozilla.org/MPL/2.0/.

// XXX Toolkit-specific preferences should be moved into toolkit.js

#filter substitution

#
# SYNTAX HINTS:
#
#  - Dashes are delimiters; use underscores instead.
#  - The first character after a period must be alphabetic.
#  - Computed values (e.g. 50 * 1024) don't work.
#

#ifdef XP_UNIX
#ifndef XP_MACOSX
#define UNIX_BUT_NOT_MAC
#endif
#endif

pref("browser.hiddenWindowChromeURL", "chrome://browser/content/hiddenWindow.xul");

// Enables some extra Extension System Logging (can reduce performance)
pref("extensions.logging.enabled", false);

// Disables strict compatibility, making addons compatible-by-default.
pref("extensions.strictCompatibility", false);

// Temporary preference to forcibly make themes more safe with Australis even if
// extensions.checkCompatibility=false has been set.
pref("extensions.checkCompatibility.temporaryThemeOverride_minAppVersion", "29.0a1");

pref("extensions.webextPermissionPrompts", true);
pref("extensions.webextOptionalPermissionPrompts", true);

// Preferences for AMO integration
pref("extensions.getAddons.cache.enabled", true);
pref("extensions.getAddons.get.url", "https://services.addons.mozilla.org/api/v3/addons/search/?guid=%IDS%&lang=%LOCALE%");
pref("extensions.getAddons.compatOverides.url", "https://services.addons.mozilla.org/api/v3/addons/compat-override/?guid=%IDS%&lang=%LOCALE%");
pref("extensions.getAddons.search.browseURL", "https://addons.mozilla.org/%LOCALE%/firefox/search?q=%TERMS%&platform=%OS%&appver=%VERSION%");
pref("extensions.webservice.discoverURL", "https://discovery.addons.mozilla.org/%LOCALE%/firefox/discovery/pane/%VERSION%/%OS%/%COMPATIBILITY_MODE%");
pref("extensions.getAddons.link.url", "https://addons.mozilla.org/%LOCALE%/firefox/");
pref("extensions.getAddons.langpacks.url", "https://services.addons.mozilla.org/api/v3/addons/language-tools/?app=firefox&type=language&appversion=%VERSION%");

pref("extensions.update.autoUpdateDefault", true);

// Check AUS for system add-on updates.
pref("extensions.systemAddon.update.url", "https://updatecheck.cliqz.com/update/3/SystemAddons/%VERSION%/%BUILD_ID%/%BUILD_TARGET%/%LOCALE%/%CHANNEL%/%OS_VERSION%/%DISTRIBUTION%/%DISTRIBUTION_VERSION%/update.xml");
pref("extensions.systemAddon.update.enabled", true);

// Disable add-ons that are not installed by the user in all scopes by default.
// See the SCOPE constants in AddonManager.jsm for values to use here.
pref("extensions.autoDisableScopes", 15);
// Scopes to scan for changes at startup.
pref("extensions.startupScanScopes", 0);

pref("extensions.geckoProfiler.acceptedExtensionIds", "geckoprofiler@mozilla.com,quantum-foxfooding@mozilla.com,raptor@mozilla.org");


// Add-on content security policies.
pref("extensions.webextensions.base-content-security-policy", "script-src 'self' https://* moz-extension: blob: filesystem: 'unsafe-eval' 'unsafe-inline'; object-src 'self' https://* moz-extension: blob: filesystem:;");
pref("extensions.webextensions.default-content-security-policy", "script-src 'self'; object-src 'self';");

pref("extensions.webextensions.remote", true);
pref("extensions.webextensions.background-delayed-startup", true);

// Extensions that should not be flagged as legacy in about:addons
pref("extensions.legacy.exceptions", "cliqz@cliqz.com,https-everywhere@cliqz.com,testpilot@cliqz.com,@testpilot-containers,jid1-NeEaf3sAHdKHPA@jetpack,@activity-streams,pulse@mozilla.com,@testpilot-addon,@min-vid,tabcentertest1@mozilla.com,snoozetabs@mozilla.com,speaktome@mozilla.com,hoverpad@mozilla.com");

// Require signed add-ons by default
pref("extensions.langpacks.signatures.required", true);
pref("xpinstall.signatures.required", true);
pref("xpinstall.signatures.devInfoURL", "https://wiki.mozilla.org/Addons/Extension_Signing");

// Dictionary download preference
pref("browser.dictionaries.download.url", "https://addons.mozilla.org/%LOCALE%/firefox/language-tools/");

// At startup, should we check to see if the installation
// date is older than some threshold
pref("app.update.checkInstallTime", true);

// The number of days a binary is permitted to be old without checking is defined in
// firefox-branding.js (app.update.checkInstallTime.days)

// The minimum delay in seconds for the timer to fire between the notification
// of each consumer of the timer manager.
// minimum=30 seconds, default=120 seconds, and maximum=300 seconds
pref("app.update.timerMinimumDelay", 120);

// The minimum delay in milliseconds for the first firing after startup of the timer
// to notify consumers of the timer manager.
// minimum=10 seconds, default=30 seconds, and maximum=120 seconds
pref("app.update.timerFirstInterval", 30000);

// App-specific update preferences

// The interval to check for updates (app.update.interval) is defined in
// firefox-branding.js

// Alternative windowtype for an application update user interface window. When
// a window with this windowtype is open the application update service won't
// open the normal application update user interface window.
pref("app.update.altwindowtype", "Browser:About");

// Enables some extra Application Update Logging (can reduce performance)
pref("app.update.log", false);
// Causes Application Update Logging to be sent to a file in the profile
// directory. This preference is automatically disabled on application start to
// prevent it from being left on accidentally. Turning this pref on enables
// logging, even if app.update.log is false.
pref("app.update.log.file", false);

// The number of general background check failures to allow before notifying the
// user of the failure. User initiated update checks always notify the user of
// the failure.
pref("app.update.backgroundMaxErrors", 10);

// Whether or not to use the doorhanger application update UI.
pref("app.update.doorhanger", true);

// Ids of the links to the "What's new" update documentation
pref("app.update.link.updateAvailableWhatsNew", "update-available-whats-new");
pref("app.update.link.updateManualWhatsNew", "update-manual-whats-new");

// How many times we should let downloads fail before prompting the user to
// download a fresh installer.
pref("app.update.download.promptMaxAttempts", 2);

// How many times we should let an elevation prompt fail before prompting the user to
// download a fresh installer.
pref("app.update.elevation.promptMaxAttempts", 2);

// If set to true, the Update Service will automatically download updates if the
// user can apply updates. This pref is no longer used on Windows, except as the
// default value to migrate to the new location that this data is now stored
// (which is in a file in the update directory). Because of this, this pref
// should no longer be used directly. Instead, getAppUpdateAutoEnabled and
// getAppUpdateAutoEnabled from UpdateUtils.jsm should be used.
#ifndef XP_WIN
pref("app.update.auto", true);
#endif

// If set to true, the Update Service will present no UI for any event.
pref("app.update.silent", false);

// app.update.badgeWaitTime is in branding section

// If set to true, the Update Service will apply updates in the background
// when it finishes downloading them.
pref("app.update.staging.enabled", true);

// Update service URL:
pref("app.update.url", "https://updatecheck.cliqz.com/update/6/%PRODUCT%/%VERSION%/%BUILD_ID%/%BUILD_TARGET%/%LOCALE%/%CHANNEL%/%OS_VERSION%/%SYSTEM_CAPABILITIES%/%DISTRIBUTION%/%DISTRIBUTION_VERSION%/update.xml");

// app.update.url.manual is in branding section
// app.update.url.details is in branding section

// app.update.interval is in branding section
// app.update.promptWaitTime is in branding section

// Show the Update Checking/Ready UI when the user was idle for x seconds
pref("app.update.idletime", 60);

// Whether or not to attempt using the service for updates.
#ifdef MOZ_MAINTENANCE_SERVICE
pref("app.update.service.enabled", true);
#endif

// Symmetric (can be overridden by individual extensions) update preferences.
// e.g.
//  extensions.{GUID}.update.enabled
//  extensions.{GUID}.update.url
//  .. etc ..
//
pref("extensions.update.enabled", true);
pref("extensions.update.url", "https://versioncheck.addons.mozilla.org/update/VersionCheck.php?reqVersion=%REQ_VERSION%&id=%ITEM_ID%&version=%ITEM_VERSION%&maxAppVersion=%ITEM_MAXAPPVERSION%&status=%ITEM_STATUS%&appID=%APP_ID%&appVersion=%APP_VERSION%&appOS=%APP_OS%&appABI=%APP_ABI%&locale=%APP_LOCALE%&currentAppVersion=%CURRENT_APP_VERSION%&updateType=%UPDATE_TYPE%&compatMode=%COMPATIBILITY_MODE%");
pref("extensions.update.background.url", "https://versioncheck-bg.addons.mozilla.org/update/VersionCheck.php?reqVersion=%REQ_VERSION%&id=%ITEM_ID%&version=%ITEM_VERSION%&maxAppVersion=%ITEM_MAXAPPVERSION%&status=%ITEM_STATUS%&appID=%APP_ID%&appVersion=%APP_VERSION%&appOS=%APP_OS%&appABI=%APP_ABI%&locale=%APP_LOCALE%&currentAppVersion=%CURRENT_APP_VERSION%&updateType=%UPDATE_TYPE%&compatMode=%COMPATIBILITY_MODE%");
#if MOZ_UPDATE_CHANNEL == beta
// CLIQZ-SPECIAL: force addons update in every 30 min on beta
pref("extensions.update.interval", 1800);
#else
pref("extensions.update.interval", 86400);  // Check for updates to Extensions and
                                            // Themes every day
#endif

pref("extensions.webextensions.themes.icons.buttons", "back,forward,reload,stop,bookmark_star,bookmark_menu,downloads,home,app_menu,cut,copy,paste,new_window,new_private_window,save_page,print,history,full_screen,find,options,addons,developer,synced_tabs,open_file,sidebars,share_page,subscribe,text_encoding,email_link,forget,pocket");

pref("lightweightThemes.update.enabled", true);
pref("lightweightThemes.getMoreURL", "https://addons.mozilla.org/%LOCALE%/firefox/themes");
pref("lightweightThemes.recommendedThemes", "[{\"id\":\"recommended-1\",\"homepageURL\":\"https://addons.mozilla.org/firefox/addon/a-web-browser-renaissance/\",\"headerURL\":\"resource:///chrome/browser/content/browser/defaultthemes/1.header.jpg\",\"textcolor\":\"#000000\",\"accentcolor\":\"#834d29\",\"iconURL\":\"resource:///chrome/browser/content/browser/defaultthemes/1.icon.jpg\",\"previewURL\":\"resource:///chrome/browser/content/browser/defaultthemes/1.preview.jpg\",\"author\":\"Sean.Martell\",\"version\":\"0\"},{\"id\":\"recommended-2\",\"homepageURL\":\"https://addons.mozilla.org/firefox/addon/space-fantasy/\",\"headerURL\":\"resource:///chrome/browser/content/browser/defaultthemes/2.header.jpg\",\"textcolor\":\"#ffffff\",\"accentcolor\":\"#d9d9d9\",\"iconURL\":\"resource:///chrome/browser/content/browser/defaultthemes/2.icon.jpg\",\"previewURL\":\"resource:///chrome/browser/content/browser/defaultthemes/2.preview.jpg\",\"author\":\"fx5800p\",\"version\":\"1.0\"},{\"id\":\"recommended-4\",\"homepageURL\":\"https://addons.mozilla.org/firefox/addon/pastel-gradient/\",\"headerURL\":\"resource:///chrome/browser/content/browser/defaultthemes/4.header.png\",\"textcolor\":\"#000000\",\"accentcolor\":\"#000000\",\"iconURL\":\"resource:///chrome/browser/content/browser/defaultthemes/4.icon.png\",\"previewURL\":\"resource:///chrome/browser/content/browser/defaultthemes/4.preview.png\",\"author\":\"darrinhenein\",\"version\":\"1.0\"}]");

#if defined(MOZ_WIDEVINE_EME)
pref("browser.eme.ui.enabled", true);
#else
pref("browser.eme.ui.enabled", false);
#endif

// UI tour experience.
pref("browser.uitour.enabled", true);
pref("browser.uitour.loglevel", "Error");
pref("browser.uitour.requireSecure", true);
pref("browser.uitour.themeOrigin", "https://addons.mozilla.org/%LOCALE%/firefox/themes/");
pref("browser.uitour.url", "https://www.mozilla.org/%LOCALE%/firefox/%VERSION%/tour/");
// How long to show a Hearbeat survey (two hours, in seconds)
pref("browser.uitour.surveyDuration", 7200);

pref("keyword.enabled", true);
pref("browser.fixup.domainwhitelist.localhost", true);

pref("general.smoothScroll", true);
#ifdef UNIX_BUT_NOT_MAC
pref("general.autoScroll", false);
#else
pref("general.autoScroll", true);
#endif

pref("browser.stopReloadAnimation.enabled", true);

// UI density of the browser chrome. This mostly affects toolbarbutton
// and urlbar spacing. The possible values are 0=normal, 1=compact, 2=touch.
pref("browser.uidensity", 0);
// Whether Firefox will automatically override the uidensity to "touch"
// while the user is in a touch environment (such as Windows tablet mode).
pref("browser.touchmode.auto", true);

// At startup, check if we're the default browser and prompt user if not.
pref("browser.shell.checkDefaultBrowser", true);
pref("browser.shell.shortcutFavicons",true);
pref("browser.shell.mostRecentDateSetAsDefault", "");
pref("browser.shell.skipDefaultBrowserCheckOnFirstRun", true);
pref("browser.shell.didSkipDefaultBrowserCheckOnFirstRun", false);
pref("browser.shell.defaultBrowserCheckCount", 0);
pref("browser.defaultbrowser.notificationbar", false);

// Not used in Cliqz. Replaced by the two below.
#if 0
// 0 = blank, 1 = home (browser.startup.homepage), 2 = last visited page, 3 = resume previous browser session
// The behavior of option 3 is detailed at: http://wiki.mozilla.org/Session_Restore
pref("browser.startup.page",                1);
#endif
// If true, Cliqz will restore tabs from previous session, same as
// 'browser.startup.page' = 3 would do.
pref("browser.startup.restoreTabs", false);
// If true, Cliqz will open additional tab with 'browser.startup.homepage' URL.
// This is similar to 'browser.startup.page' = 1, but without excluding session
// restore.
pref("browser.startup.addFreshTab", true);
pref("browser.startup.homepage",            "about:home");
// Whether we should skip the homepage when opening the first-run page
pref("browser.startup.firstrunSkipsHomepage", true);

// Show an about:blank window as early as possible for quick startup feedback.
// Held to nightly on Linux due to bug 1450626.
// Disabled on Mac because the bouncing dock icon already provides feedback.
#if defined(XP_WIN) || defined(MOZ_WIDGET_GTK) && defined(NIGHTLY_BUILD)
pref("browser.startup.blankWindow", true);
#else
pref("browser.startup.blankWindow", false);
#endif

// Don't create the hidden window during startup on
// platforms that don't always need it (Win/Linux).
pref("toolkit.lazyHiddenWindow", true);

pref("browser.slowStartup.notificationDisabled", false);
pref("browser.slowStartup.timeThreshold", 20000);
pref("browser.slowStartup.maxSamples", 5);

// This url, if changed, MUST continue to point to an https url. Pulling arbitrary content to inject into
// this page over http opens us up to a man-in-the-middle attack that we'd rather not face. If you are a downstream
// repackager of this code using an alternate snippet url, please keep your users safe
pref("browser.aboutHomeSnippets.updateUrl", "https://snippets.cdn.mozilla.net/%STARTPAGE_VERSION%/%NAME%/%VERSION%/%APPBUILDID%/%BUILD_TARGET%/%LOCALE%/%CHANNEL%/%OS_VERSION%/%DISTRIBUTION%/%DISTRIBUTION_VERSION%/");

pref("browser.enable_automatic_image_resizing", true);
pref("browser.chrome.site_icons", true);
// browser.warnOnQuit == false will override all other possible prompts when quitting or restarting
pref("browser.warnOnQuit", true);
pref("browser.fullscreen.autohide", true);
pref("browser.overlink-delay", 80);

pref("browser.urlbar.clickSelectsAll", true);
pref("browser.urlbar.doubleClickSelectsAll", false);

// Whether using `ctrl` when hitting return/enter in the URL bar
// (or clicking 'go') should prefix 'www.' and suffix
// browser.fixup.alternate.suffix to the URL bar value prior to
// navigating.
pref("browser.urlbar.ctrlCanonizesURLs", true);

// Control autoFill behavior
pref("browser.urlbar.autoFill", true);
pref("browser.urlbar.speculativeConnect.enabled", true);

// Whether bookmarklets should be filtered out of Address Bar matches.
// This is enabled for security reasons, when true it is still possible to
// search for bookmarklets typing "javascript: " followed by the actual query.
pref("browser.urlbar.filter.javascript", true);

// the maximum number of results to show in autocomplete when doing richResults
pref("browser.urlbar.maxRichResults", 10);
// The amount of time (ms) to wait after the user has stopped typing
// before starting to perform autocomplete.  50 is the default set in
// autocomplete.xml.
pref("browser.urlbar.delay", 50);

// The maximum number of historical search results to show.
pref("browser.urlbar.maxHistoricalSearchSuggestions", 0);

// The default behavior for the urlbar can be configured to use any combination
// of the match filters with each additional filter adding more results (union).
pref("browser.urlbar.suggest.history",              true);
pref("browser.urlbar.suggest.bookmark",             true);
pref("browser.urlbar.suggest.openpage",             true);
#if 0
pref("browser.urlbar.suggest.searches",             true);
#endif
pref("browser.urlbar.suggest.searches",             false);

// Whether the user made a choice in the old search suggestions opt-in bar.
pref("browser.urlbar.userMadeSearchSuggestionsChoice", true);
// The suggestion opt-out hint will be hidden right away.
pref("browser.urlbar.timesBeforeHidingSuggestionsHint", 0);

// Limit the number of characters sent to the current search engine to fetch
// suggestions.
pref("browser.urlbar.maxCharsForSearchSuggestions", 20);

pref("browser.urlbar.formatting.enabled", true);
pref("browser.urlbar.trimURLs", true);

pref("browser.urlbar.oneOffSearches", true);

// If changed to true, copying the entire URL from the location bar will put the
// human readable (percent-decoded) URL on the clipboard.
pref("browser.urlbar.decodeURLsOnCopy", false);

// Whether or not to move tabs into the active window when using the "Switch to
// Tab" feature of the awesomebar.
pref("browser.urlbar.switchTabs.adoptIntoActiveWindow", false);

// Whether addresses and search results typed into the address bar
// should be opened in new tabs by default.
pref("browser.urlbar.openintab", false);

// This is disabled until Bug 1340663 figures out the remaining requirements.
pref("browser.urlbar.usepreloadedtopurls.enabled", false);
pref("browser.urlbar.usepreloadedtopurls.expire_days", 14);

// Toggle the new work in progress Address Bar code.
pref("browser.urlbar.quantumbar", false);

pref("browser.altClickSave", false);

// Enable logging downloads operations to the Console.
pref("browser.download.loglevel", "Error");

// Number of milliseconds to wait for the http headers (and thus
// the Content-Disposition filename) before giving up and falling back to
// picking a filename without that info in hand so that the user sees some
// feedback from their action.
pref("browser.download.saveLinkAsFilenameTimeout", 4000);

pref("browser.download.useDownloadDir", true);
pref("browser.download.folderList", 1);
pref("browser.download.manager.addToRecentDocs", true);
pref("browser.download.manager.resumeOnWakeDelay", 10000);

// This allows disabling the animated notifications shown by
// the Downloads Indicator when a download starts or completes.
pref("browser.download.animateNotifications", true);

// This records whether or not the panel has been shown at least once.
pref("browser.download.panel.shown", false);

// This controls whether the button is automatically shown/hidden depending
// on whether there are downloads to show.
pref("browser.download.autohideButton", true);

#ifndef XP_MACOSX
pref("browser.helperApps.deleteTempFileOnExit", true);
#endif

// search engines URL
pref("browser.search.searchEnginesURL",      "https://addons.mozilla.org/%LOCALE%/firefox/search-tools/");

// Market-specific search defaults
pref("browser.search.geoSpecificDefaults", false);
pref("browser.search.geoSpecificDefaults.url", "https://search.services.mozilla.com/1/%APP%/%VERSION%/%CHANNEL%/%LOCALE%/%REGION%/%DISTRIBUTION%/%DISTRIBUTION_VERSION%");

// search bar results always open in a new tab
pref("browser.search.openintab", false);

// context menu searches open in the foreground
pref("browser.search.context.loadInBackground", false);

// comma seperated list of of engines to hide in the search panel.
pref("browser.search.hiddenOneOffs", "");

// Mirrors whether the search-container widget is in the navigation toolbar.
pref("browser.search.widget.inNavBar", false);

#ifndef RELEASE_OR_BETA
pref("browser.search.reset.enabled", true);
#endif

pref("browser.sessionhistory.max_entries", 50);

// Built-in default permissions.
pref("permissions.manager.defaultsUrl", "resource://app/defaults/permissions");

// Set default fallback values for site permissions we want
// the user to be able to globally change.
pref("permissions.default.camera", 0);
pref("permissions.default.microphone", 0);
pref("permissions.default.geo", 0);
pref("permissions.default.desktop-notification", 0);
pref("permissions.default.shortcuts", 0);

pref("permissions.desktop-notification.postPrompt.enabled", false);

pref("permissions.postPrompt.animate", true);

// This is meant to be enabled only for studies, not for
// permanent data collection on any channel.
pref("permissions.eventTelemetry.enabled", false);

// handle links targeting new windows
// 1=current window/tab, 2=new window, 3=new tab in most recent window
pref("browser.link.open_newwindow", 3);

// handle external links (i.e. links opened from a different application)
// default: use browser.link.open_newwindow
// 1-3: see browser.link.open_newwindow for interpretation
pref("browser.link.open_newwindow.override.external", -1);

// 0: no restrictions - divert everything
// 1: don't divert window.open at all
// 2: don't divert window.open with features
pref("browser.link.open_newwindow.restriction", 2);

// If true, this pref causes windows opened by window.open to be forced into new
// tabs (rather than potentially opening separate windows, depending on
// window.open arguments) when the browser is in fullscreen mode.
// We set this differently on Mac because the fullscreen implementation there is
// different.
#ifdef XP_MACOSX
pref("browser.link.open_newwindow.disabled_in_fullscreen", true);
#else
pref("browser.link.open_newwindow.disabled_in_fullscreen", false);
#endif

// Tabbed browser
pref("browser.tabs.multiselect", true);
pref("browser.tabs.closeTabByDblclick", false);
pref("browser.tabs.closeWindowWithLastTab", true);
// Open related links to a tab, e.g., link in current tab, at next to the
// current tab if |insertRelatedAfterCurrent| is true.  Otherwise, always
// append new tab to the end.
pref("browser.tabs.insertRelatedAfterCurrent", true);
// Open all links, e.g., bookmarks, history items at next to current tab
// if |insertAfterCurrent| is true.  Otherwise, append new tab to the end
// for non-related links. Note that if this is set to true, it will trump
// the value of browser.tabs.insertRelatedAfterCurrent.
pref("browser.tabs.insertAfterCurrent", false);
pref("browser.tabs.warnOnClose", true);
pref("browser.tabs.warnOnCloseOtherTabs", true);
pref("browser.tabs.warnOnOpen", true);
pref("browser.tabs.maxOpenBeforeWarn", 15);
pref("browser.tabs.loadInBackground", true);
pref("browser.tabs.opentabfor.middleclick", true);
pref("browser.tabs.loadDivertedInBackground", false);
pref("browser.tabs.loadBookmarksInBackground", false);
pref("browser.tabs.loadBookmarksInTabs", false);
pref("browser.tabs.tabClipWidth", 1); // CLIQZ DB-1418: Allow more tabs' close button to be visible
pref("browser.tabs.tabMinWidth", 76);
// Initial titlebar state is managed by -moz-gtk-csd-hide-titlebar-by-default
// on Linux.
#ifndef UNIX_BUT_NOT_MAC
pref("browser.tabs.drawInTitlebar", true);
#endif

// Offer additional drag space to the user. The drag space
// will only be shown if browser.tabs.drawInTitlebar is true.
pref("browser.tabs.extraDragSpace", false);

// When tabs opened by links in other tabs via a combination of
// browser.link.open_newwindow being set to 3 and target="_blank" etc are
// closed:
// true   return to the tab that opened this tab (its owner)
// false  return to the adjacent tab (old default)
pref("browser.tabs.selectOwnerOnClose", true);

pref("browser.tabs.showAudioPlayingIcon", true);
// This should match Chromium's audio indicator delay.
pref("browser.tabs.delayHidingAudioPlayingIconMS", 3000);

// Pref to control whether we use separate privileged content processes.
#if defined(NIGHTLY_BUILD) && !defined(MOZ_ASAN)
pref("browser.tabs.remote.separatePrivilegedContentProcess", true);
#endif

<<<<<<< HEAD
// CLIQZ-SPECIAL:
// DB-2143: this flag was false by default before Cliqz 1.27.x
// Turn on HTTP response process selection.
#if 0
pref("browser.tabs.remote.useHTTPResponseProcessSelection", true);
#endif
=======
// HTTP process selection which uses an advanced channel process switch
// mechanism is disabled on release due to bug 1535699.  It can be re-enabled
// again once the bug is fixed.  When disabled, a lesser form of process
// switching is used.
pref("browser.tabs.remote.useHTTPResponseProcessSelection", false);
>>>>>>> 78bbebfa

// Unload tabs when available memory is running low
pref("browser.tabs.unloadOnLowMemory", true);

pref("browser.ctrlTab.recentlyUsedOrder", true);

// By default, do not export HTML at shutdown.
// If true, at shutdown the bookmarks in your menu and toolbar will
// be exported as HTML to the bookmarks.html file.
pref("browser.bookmarks.autoExportHTML",          false);

// The maximum number of daily bookmark backups to
// keep in {PROFILEDIR}/bookmarkbackups. Special values:
// -1: unlimited
//  0: no backups created (and deletes all existing backups)
pref("browser.bookmarks.max_backups",             15);

// Whether menu should close after Ctrl-click, middle-click, etc.
pref("browser.bookmarks.openInTabClosesMenu", true);

// Scripts & Windows prefs
pref("dom.disable_open_during_load",              true);
pref("javascript.options.showInConsole",          true);

// This is the pref to control the location bar, change this to true to
// force this - this makes the origin of popup windows more obvious to avoid
// spoofing. We would rather not do it by default because it affects UE for web
// applications, but without it there isn't a really good way to prevent chrome
// spoofing, see bug 337344
pref("dom.disable_window_open_feature.location",  true);
// allow JS to move and resize existing windows
pref("dom.disable_window_move_resize",            false);
// prevent JS from monkeying with window focus, etc
pref("dom.disable_window_flip",                   true);

// popups.policy 1=allow,2=reject
pref("privacy.popups.policy",               1);
pref("privacy.popups.usecustom",            true);
pref("privacy.popups.showBrowserMessage",   true);

pref("privacy.item.cookies",                false);

pref("privacy.clearOnShutdown.history",     true);
pref("privacy.clearOnShutdown.formdata",    true);
pref("privacy.clearOnShutdown.downloads",   true);
pref("privacy.clearOnShutdown.cookies",     true);
pref("privacy.clearOnShutdown.cache",       true);
pref("privacy.clearOnShutdown.sessions",    true);
pref("privacy.clearOnShutdown.offlineApps", false);
pref("privacy.clearOnShutdown.siteSettings", false);
pref("privacy.clearOnShutdown.openWindows", false);

pref("privacy.cpd.history",                 true);
pref("privacy.cpd.formdata",                true);
pref("privacy.cpd.passwords",               false);
pref("privacy.cpd.downloads",               true);
pref("privacy.cpd.cookies",                 true);
pref("privacy.cpd.cache",                   true);
pref("privacy.cpd.sessions",                true);
pref("privacy.cpd.offlineApps",             false);
pref("privacy.cpd.siteSettings",            false);
pref("privacy.cpd.openWindows",             false);

pref("privacy.history.custom",              false);

// What default should we use for the time span in the sanitizer:
// 0 - Clear everything
// 1 - Last Hour
// 2 - Last 2 Hours
// 3 - Last 4 Hours
// 4 - Today
// 5 - Last 5 minutes
// 6 - Last 24 hours
pref("privacy.sanitize.timeSpan", 1);
pref("privacy.sanitize.sanitizeOnShutdown", false);

pref("privacy.sanitize.migrateFx3Prefs",    false);

pref("privacy.panicButton.enabled",         true);

// Time until temporary permissions expire, in ms
pref("privacy.temporary_permission_expire_time_ms",  3600000);

// If Accept-Language should be spoofed by en-US
// 0 - will prompt
// 1 - don't spoof
// 2 - spoof
pref("privacy.spoof_english", 0);

pref("network.proxy.share_proxy_settings",  false); // use the same proxy settings for all protocols

// simple gestures support
pref("browser.gesture.swipe.left", "Browser:BackOrBackDuplicate");
pref("browser.gesture.swipe.right", "Browser:ForwardOrForwardDuplicate");
pref("browser.gesture.swipe.up", "cmd_scrollTop");
pref("browser.gesture.swipe.down", "cmd_scrollBottom");
#ifdef XP_MACOSX
pref("browser.gesture.pinch.latched", true);
pref("browser.gesture.pinch.threshold", 150);
#else
pref("browser.gesture.pinch.latched", false);
pref("browser.gesture.pinch.threshold", 25);
#endif
#if defined(XP_WIN) || defined(MOZ_WIDGET_GTK)
// Enabled for touch input display zoom.
pref("browser.gesture.pinch.out", "cmd_fullZoomEnlarge");
pref("browser.gesture.pinch.in", "cmd_fullZoomReduce");
pref("browser.gesture.pinch.out.shift", "cmd_fullZoomReset");
pref("browser.gesture.pinch.in.shift", "cmd_fullZoomReset");
#else
// Disabled by default due to issues with track pad input.
pref("browser.gesture.pinch.out", "");
pref("browser.gesture.pinch.in", "");
pref("browser.gesture.pinch.out.shift", "");
pref("browser.gesture.pinch.in.shift", "");
#endif
pref("browser.gesture.twist.latched", false);
pref("browser.gesture.twist.threshold", 0);
pref("browser.gesture.twist.right", "cmd_gestureRotateRight");
pref("browser.gesture.twist.left", "cmd_gestureRotateLeft");
pref("browser.gesture.twist.end", "cmd_gestureRotateEnd");
pref("browser.gesture.tap", "cmd_fullZoomReset");

pref("browser.history_swipe_animation.disabled", false);

// 0: Nothing happens
// 1: Scrolling contents
// 2: Go back or go forward, in your history
// 3: Zoom in or out (reflowing zoom).
// 4: Treat vertical wheel as horizontal scroll
// 5: Zoom in or out (pinch zoom).
#ifdef XP_MACOSX
// On macOS, if the wheel has one axis only, shift+wheel comes through as a
// horizontal scroll event. Thus, we can't assign anything other than normal
// scrolling to shift+wheel.
pref("mousewheel.with_shift.action", 1);
pref("mousewheel.with_alt.action", 2);
// On MacOS X, control+wheel is typically handled by system and we don't
// receive the event.  So, command key which is the main modifier key for
// acceleration is the best modifier for zoom-in/out.  However, we should keep
// the control key setting for backward compatibility.
pref("mousewheel.with_meta.action", 3); // command key on Mac
// Disable control-/meta-modified horizontal wheel events, since those are
// used on Mac as part of modified swipe gestures (e.g. Left swipe+Cmd is
// "go back" in a new tab).
pref("mousewheel.with_control.action.override_x", 0);
pref("mousewheel.with_meta.action.override_x", 0);
#else
// On the other platforms (non-macOS), user may use legacy mouse which supports
// only vertical wheel but want to scroll horizontally.  For such users, we
// should provide horizontal scroll with shift+wheel (same as Chrome).
// However, shift+wheel was used for navigating history.  For users who want
// to keep using this feature, let's enable it with alt+wheel.  This is better
// for consistency with macOS users.
pref("mousewheel.with_shift.action", 4);
pref("mousewheel.with_alt.action", 2);
pref("mousewheel.with_meta.action", 1); // win key on Win, Super/Hyper on Linux
#endif
pref("mousewheel.with_control.action",3);
pref("mousewheel.with_win.action", 1);

pref("browser.xul.error_pages.enabled", true);
pref("browser.xul.error_pages.expert_bad_cert", false);
pref("browser.xul.error_pages.show_safe_browsing_details_on_load", false);

// Enable captive portal detection.
pref("network.captive-portal-service.enabled", true);

// If true, network link events will change the value of navigator.onLine
pref("network.manage-offline-status", true);

// We want to make sure mail URLs are handled externally...
pref("network.protocol-handler.external.mailto", true); // for mail
pref("network.protocol-handler.external.news", true);   // for news
pref("network.protocol-handler.external.snews", true);  // for secure news
pref("network.protocol-handler.external.nntp", true);   // also news
#ifdef XP_WIN
pref("network.protocol-handler.external.ms-windows-store", true);
#endif

// ...without warning dialogs
pref("network.protocol-handler.warn-external.mailto", false);
pref("network.protocol-handler.warn-external.news", false);
pref("network.protocol-handler.warn-external.snews", false);
pref("network.protocol-handler.warn-external.nntp", false);
#ifdef XP_WIN
pref("network.protocol-handler.warn-external.ms-windows-store", false);
#endif

// By default, all protocol handlers are exposed.  This means that
// the browser will respond to openURL commands for all URL types.
// It will also try to open link clicks inside the browser before
// failing over to the system handlers.
pref("network.protocol-handler.expose-all", true);
pref("network.protocol-handler.expose.mailto", false);
pref("network.protocol-handler.expose.news", false);
pref("network.protocol-handler.expose.snews", false);
pref("network.protocol-handler.expose.nntp", false);

pref("accessibility.typeaheadfind", false);
pref("accessibility.typeaheadfind.timeout", 5000);
pref("accessibility.typeaheadfind.linksonly", false);
pref("accessibility.typeaheadfind.flashBar", 1);

// Accessibility indicator preferences such as support URL, enabled flag.
pref("accessibility.support.url", "https://support.mozilla.org/%LOCALE%/kb/accessibility-services");
pref("accessibility.indicator.enabled", false);

pref("plugins.click_to_play", true);
pref("plugins.testmode", false);

// Should plugins that are hidden show the infobar UI?
pref("plugins.show_infobar", false);

#if defined(_ARM64_) && defined(XP_WIN)
pref("plugin.default.state", 0);
#else
pref("plugin.default.state", 1);
#endif

// Plugins bundled in XPIs are enabled by default.
pref("plugin.defaultXpi.state", 2);

// Flash is Click-to-Activate by default on all channels. Disabled for ARM builds.
#if defined(_ARM64_) && defined(XP_WIN)
pref("plugin.state.flash", 0);
#else
pref("plugin.state.flash", 1);
#endif

// Enables the download and use of the flash blocklists.
pref("plugins.flashBlock.enabled", true);

// Prefer HTML5 video over Flash content, and don't
// load plugin instances with no src declared.
// These prefs are documented in details on all.js.
// With the "follow-ctp" setting, this will only
// apply to users that have plugin.state.flash = 1.
pref("plugins.favorfallback.mode", "follow-ctp");
pref("plugins.favorfallback.rules", "nosrc,video");


#ifdef XP_WIN
pref("browser.preferences.instantApply", false);
#else
pref("browser.preferences.instantApply", true);
#endif

// Toggling Search bar on and off in about:preferences
pref("browser.preferences.search", true);

pref("browser.preferences.defaultPerformanceSettings.enabled", true);

pref("browser.download.show_plugins_in_list", true);
pref("browser.download.hide_plugins_without_extensions", true);

// Backspace and Shift+Backspace behavior
// 0 goes Back/Forward
// 1 act like PgUp/PgDown
// 2 and other values, nothing
#ifdef UNIX_BUT_NOT_MAC
pref("browser.backspace_action", 2);
#else
pref("browser.backspace_action", 0);
#endif

// this will automatically enable inline spellchecking (if it is available) for
// editable elements in HTML
// 0 = spellcheck nothing
// 1 = check multi-line controls [default]
// 2 = check multi/single line controls
pref("layout.spellcheckDefault", 1);

pref("browser.send_pings", false);

// At startup, if the handler service notices that the version number in the
// region.properties file is newer than the version number in the handler
// service datastore, it will add any new handlers it finds in the prefs (as
// seeded by this file) to its datastore.
pref("gecko.handlerService.defaultHandlersVersion", "chrome://browser-region/locale/region.properties");

// The default set of web-based protocol handlers shown in the application
// selection dialog for webcal: ; I've arbitrarily picked 4 default handlers
// per protocol, but if some locale wants more than that (or defaults for some
// protocol not currently listed here), we should go ahead and add those.

// webcal
pref("gecko.handlerService.schemes.webcal.0.name", "chrome://browser-region/locale/region.properties");
pref("gecko.handlerService.schemes.webcal.0.uriTemplate", "chrome://browser-region/locale/region.properties");
pref("gecko.handlerService.schemes.webcal.1.name", "chrome://browser-region/locale/region.properties");
pref("gecko.handlerService.schemes.webcal.1.uriTemplate", "chrome://browser-region/locale/region.properties");
pref("gecko.handlerService.schemes.webcal.2.name", "chrome://browser-region/locale/region.properties");
pref("gecko.handlerService.schemes.webcal.2.uriTemplate", "chrome://browser-region/locale/region.properties");
pref("gecko.handlerService.schemes.webcal.3.name", "chrome://browser-region/locale/region.properties");
pref("gecko.handlerService.schemes.webcal.3.uriTemplate", "chrome://browser-region/locale/region.properties");

// mailto
pref("gecko.handlerService.schemes.mailto.0.name", "chrome://browser-region/locale/region.properties");
pref("gecko.handlerService.schemes.mailto.0.uriTemplate", "chrome://browser-region/locale/region.properties");
pref("gecko.handlerService.schemes.mailto.1.name", "chrome://browser-region/locale/region.properties");
pref("gecko.handlerService.schemes.mailto.1.uriTemplate", "chrome://browser-region/locale/region.properties");
pref("gecko.handlerService.schemes.mailto.2.name", "chrome://browser-region/locale/region.properties");
pref("gecko.handlerService.schemes.mailto.2.uriTemplate", "chrome://browser-region/locale/region.properties");
pref("gecko.handlerService.schemes.mailto.3.name", "chrome://browser-region/locale/region.properties");
pref("gecko.handlerService.schemes.mailto.3.uriTemplate", "chrome://browser-region/locale/region.properties");

// irc
pref("gecko.handlerService.schemes.irc.0.name", "chrome://browser-region/locale/region.properties");
pref("gecko.handlerService.schemes.irc.0.uriTemplate", "chrome://browser-region/locale/region.properties");
pref("gecko.handlerService.schemes.irc.1.name", "chrome://browser-region/locale/region.properties");
pref("gecko.handlerService.schemes.irc.1.uriTemplate", "chrome://browser-region/locale/region.properties");
pref("gecko.handlerService.schemes.irc.2.name", "chrome://browser-region/locale/region.properties");
pref("gecko.handlerService.schemes.irc.2.uriTemplate", "chrome://browser-region/locale/region.properties");
pref("gecko.handlerService.schemes.irc.3.name", "chrome://browser-region/locale/region.properties");
pref("gecko.handlerService.schemes.irc.3.uriTemplate", "chrome://browser-region/locale/region.properties");

// ircs
pref("gecko.handlerService.schemes.ircs.0.name", "chrome://browser-region/locale/region.properties");
pref("gecko.handlerService.schemes.ircs.0.uriTemplate", "chrome://browser-region/locale/region.properties");
pref("gecko.handlerService.schemes.ircs.1.name", "chrome://browser-region/locale/region.properties");
pref("gecko.handlerService.schemes.ircs.1.uriTemplate", "chrome://browser-region/locale/region.properties");
pref("gecko.handlerService.schemes.ircs.2.name", "chrome://browser-region/locale/region.properties");
pref("gecko.handlerService.schemes.ircs.2.uriTemplate", "chrome://browser-region/locale/region.properties");
pref("gecko.handlerService.schemes.ircs.3.name", "chrome://browser-region/locale/region.properties");
pref("gecko.handlerService.schemes.ircs.3.uriTemplate", "chrome://browser-region/locale/region.properties");

pref("browser.geolocation.warning.infoURL", "https://www.mozilla.org/%LOCALE%/firefox/geolocation/");

pref("browser.sessionstore.resume_from_crash", true);
pref("browser.sessionstore.resume_session_once", false);
pref("browser.sessionstore.resuming_after_os_restart", false);

// Minimal interval between two save operations in milliseconds (while the user is active).
pref("browser.sessionstore.interval", 15000); // 15 seconds

// Minimal interval between two save operations in milliseconds (while the user is idle).
pref("browser.sessionstore.interval.idle", 3600000); // 1h

// Time (ms) before we assume that the user is idle and that we don't need to
// collect/save the session quite as often.
pref("browser.sessionstore.idleDelay", 180000); // 3 minutes

// on which sites to save text data, POSTDATA and cookies
// 0 = everywhere, 1 = unencrypted sites, 2 = nowhere
pref("browser.sessionstore.privacy_level", 0);
// how many tabs can be reopened (per window)
pref("browser.sessionstore.max_tabs_undo", 25);
// how many windows can be reopened (per session) - on non-OS X platforms this
// pref may be ignored when dealing with pop-up windows to ensure proper startup
pref("browser.sessionstore.max_windows_undo", 3);
// number of crashes that can occur before the about:sessionrestore page is displayed
// (this pref has no effect if more than 6 hours have passed since the last crash)
pref("browser.sessionstore.max_resumed_crashes", 1);
// number of back button session history entries to restore (-1 = all of them)
pref("browser.sessionstore.max_serialize_back", 10);
// number of forward button session history entries to restore (-1 = all of them)
pref("browser.sessionstore.max_serialize_forward", -1);
// restore_on_demand overrides MAX_CONCURRENT_TAB_RESTORES (sessionstore constant)
// and restore_hidden_tabs. When true, tabs will not be restored until they are
// focused (also applies to tabs that aren't visible). When false, the values
// for MAX_CONCURRENT_TAB_RESTORES and restore_hidden_tabs are respected.
// Selected tabs are always restored regardless of this pref.
pref("browser.sessionstore.restore_on_demand", true);
// Whether to automatically restore hidden tabs (i.e., tabs in other tab groups) or not
pref("browser.sessionstore.restore_hidden_tabs", false);
// If restore_on_demand is set, pinned tabs are restored on startup by default.
// When set to true, this pref overrides that behavior, and pinned tabs will only
// be restored when they are focused.
pref("browser.sessionstore.restore_pinned_tabs_on_demand", false);
// The version at which we performed the latest upgrade backup
pref("browser.sessionstore.upgradeBackup.latestBuildID", "");
// How many upgrade backups should be kept
pref("browser.sessionstore.upgradeBackup.maxUpgradeBackups", 3);
// End-users should not run sessionstore in debug mode
pref("browser.sessionstore.debug", false);
// Causes SessionStore to ignore non-final update messages from
// browser tabs that were not caused by a flush from the parent.
// This is a testing flag and should not be used by end-users.
pref("browser.sessionstore.debug.no_auto_updates", false);
// Forget closed windows/tabs after two weeks
pref("browser.sessionstore.cleanup.forget_closed_after", 1209600000);
// Amount of failed SessionFile writes until we restart the worker.
pref("browser.sessionstore.max_write_failures", 5);

// Whether to warn the user when quitting, even though their tabs will be restored.
pref("browser.sessionstore.warnOnQuit", false);

// allow META refresh by default
pref("accessibility.blockautorefresh", false);

// Whether history is enabled or not.
pref("places.history.enabled", true);

// the (maximum) number of the recent visits to sample
// when calculating frecency
pref("places.frecency.numVisits", 10);

// buckets (in days) for frecency calculation
pref("places.frecency.firstBucketCutoff", 4);
pref("places.frecency.secondBucketCutoff", 14);
pref("places.frecency.thirdBucketCutoff", 31);
pref("places.frecency.fourthBucketCutoff", 90);

// weights for buckets for frecency calculations
pref("places.frecency.firstBucketWeight", 100);
pref("places.frecency.secondBucketWeight", 70);
pref("places.frecency.thirdBucketWeight", 50);
pref("places.frecency.fourthBucketWeight", 30);
pref("places.frecency.defaultBucketWeight", 10);

// bonus (in percent) for visit transition types for frecency calculations
pref("places.frecency.embedVisitBonus", 0);
pref("places.frecency.framedLinkVisitBonus", 0);
pref("places.frecency.linkVisitBonus", 100);
pref("places.frecency.typedVisitBonus", 2000);
// The bookmarks bonus is always added on top of any other bonus, including
// the redirect source and the typed ones.
pref("places.frecency.bookmarkVisitBonus", 75);
// The redirect source bonus overwrites any transition bonus.
// 0 would hide these pages, instead we want them low ranked.  Thus we use
// linkVisitBonus - bookmarkVisitBonus, so that a bookmarked source is in par
// with a common link.
pref("places.frecency.redirectSourceVisitBonus", 25);
pref("places.frecency.downloadVisitBonus", 0);
// The perm/temp redirects here relate to redirect targets, not sources.
pref("places.frecency.permRedirectVisitBonus", 50);
pref("places.frecency.tempRedirectVisitBonus", 40);
pref("places.frecency.reloadVisitBonus", 0);
pref("places.frecency.defaultVisitBonus", 0);

// bonus (in percent) for place types for frecency calculations
pref("places.frecency.unvisitedBookmarkBonus", 140);
pref("places.frecency.unvisitedTypedBonus", 200);

// Controls behavior of the "Add Exception" dialog launched from SSL error pages
// 0 - don't pre-populate anything
// 1 - pre-populate site URL, but don't fetch certificate
// 2 - pre-populate site URL and pre-fetch certificate
pref("browser.ssl_override_behavior", 2);

// True if the user should be prompted when a web application supports
// offline apps.
pref("browser.offline-apps.notify", true);

// if true, use full page zoom instead of text zoom
pref("browser.zoom.full", true);

// Whether or not to save and restore zoom levels on a per-site basis.
pref("browser.zoom.siteSpecific", true);

// Whether or not to update background tabs to the current zoom level.
pref("browser.zoom.updateBackgroundTabs", true);

// The breakpad report server to link to in about:crashes
pref("breakpad.reportURL", "https://crash-stats.mozilla.org/report/index/");

// URL for "Learn More" for DataCollection
pref("toolkit.datacollection.infoURL",
     "https://www.mozilla.org/legal/privacy/firefox.html");

// URL for "Learn More" for Crash Reporter
pref("toolkit.crashreporter.infoURL",
     "https://www.mozilla.org/legal/privacy/firefox.html#crash-reporter");

// base URL for web-based support pages
pref("app.support.baseURL", "https://support.mozilla.org/1/firefox/%VERSION%/%OS%/%LOCALE%/");

// base url for web-based feedback pages
#ifdef MOZ_DEV_EDITION
pref("app.feedback.baseURL", "https://input.mozilla.org/%LOCALE%/feedback/firefoxdev/%VERSION%/");
#else
pref("app.feedback.baseURL", "https://input.mozilla.org/%LOCALE%/feedback/%APP%/%VERSION%/");
#endif

// base URL for web-based marketing pages
pref("app.productInfo.baseURL", "https://www.mozilla.org/firefox/features/");

// Name of alternate about: page for certificate errors (when undefined, defaults to about:neterror)
pref("security.alternate_certificate_error_page", "certerror");

// Enable the new certificate error pages.
pref("browser.security.newcerterrorpage.enabled", true);

pref("browser.security.newcerterrorpage.mitm.enabled", true);
pref("security.certerrors.recordEventTelemetry", true);
pref("security.certerrors.permanentOverride", true);
pref("security.certerrors.mitm.priming.enabled", true);
pref("security.certerrors.mitm.priming.endpoint", "https://mitmdetection.services.mozilla.com/");
pref("security.certerrors.mitm.auto_enable_enterprise_roots", false);

// Whether to start the private browsing mode at application startup
pref("browser.privatebrowsing.autostart", false);

// Whether to show the new private browsing UI with in-content search box.
pref("browser.privatebrowsing.searchUI", true);

// Whether the bookmark panel should be shown when bookmarking a page.
pref("browser.bookmarks.editDialog.showForNewBookmarks", true);

// Don't try to alter this pref, it'll be reset the next time you use the
// bookmarking dialog
pref("browser.bookmarks.editDialog.firstEditField", "namePicker");

pref("dom.ipc.plugins.flash.disable-protected-mode", false);

// Feature-disable the protected-mode auto-flip
pref("browser.flash-protected-mode-flip.enable", false);

// Whether we've already flipped protected mode automatically
pref("browser.flash-protected-mode-flip.done", false);

pref("dom.ipc.shims.enabledWarnings", false);

#if defined(XP_WIN) && defined(MOZ_SANDBOX)
// Controls whether and how the Windows NPAPI plugin process is sandboxed.
// To get a different setting for a particular plugin replace "default", with
// the plugin's nice file name, see: nsPluginTag::GetNiceFileName.
// On windows these levels are:
// 0 - no sandbox
// 1 - sandbox with USER_NON_ADMIN access token level
// 2 - a more strict sandbox, which might cause functionality issues. This now
//     includes running at low integrity.
// 3 - the strongest settings we seem to be able to use without breaking
//     everything, but will probably cause some functionality restrictions
pref("dom.ipc.plugins.sandbox-level.default", 0);
#if defined(_AMD64_)
// The base sandbox level in nsPluginTag::InitSandboxLevel must be
// updated to keep in sync with this value.
pref("dom.ipc.plugins.sandbox-level.flash", 3);
#else
pref("dom.ipc.plugins.sandbox-level.flash", 0);
#endif

#if defined(MOZ_CONTENT_SANDBOX)
// This controls the strength of the Windows content process sandbox for testing
// purposes. This will require a restart.
// On windows these levels are:
// See - security/sandbox/win/src/sandboxbroker/sandboxBroker.cpp
// SetSecurityLevelForContentProcess() for what the different settings mean.
pref("security.sandbox.content.level", 5);

// This controls the depth of stack trace that is logged when Windows sandbox
// logging is turned on.  This is only currently available for the content
// process because the only other sandbox (for GMP) has too strict a policy to
// allow stack tracing.  This does not require a restart to take effect.
pref("security.sandbox.windows.log.stackTraceDepth", 0);
#endif

// This controls the strength of the Windows GPU process sandbox.  Changes
// will require restart.
// For information on what the level number means, see
// SetSecurityLevelForGPUProcess() in
// security/sandbox/win/src/sandboxbroker/sandboxBroker.cpp
pref("security.sandbox.gpu.level", 0);

// Controls whether we disable win32k for the processes.
// true means that win32k system calls are not permitted.
pref("security.sandbox.rdd.win32k-disable", true);
// Note: win32k is currently _not_ disabled for GMP due to intermittent test
// failures, where the GMP process fails very early. See bug 1449348.
pref("security.sandbox.gmp.win32k-disable", false);
#endif

#if defined(XP_MACOSX) && defined(MOZ_SANDBOX)
// Start the Mac sandbox early during child process startup instead
// of when messaged by the parent after the message loop is running.
pref("security.sandbox.content.mac.earlyinit", true);
#endif

#if defined(XP_MACOSX) && defined(MOZ_SANDBOX) && defined(MOZ_CONTENT_SANDBOX)
// This pref is discussed in bug 1083344, the naming is inspired from its
// Windows counterpart, but on Mac it's an integer which means:
// 0 -> "no sandbox" (nightly only)
// 1 -> "preliminary content sandboxing enabled: write access to
//       home directory is prevented"
// 2 -> "preliminary content sandboxing enabled with profile protection:
//       write access to home directory is prevented, read and write access
//       to ~/Library and profile directories are prevented (excluding
//       $PROFILE/{extensions,chrome})"
// 3 -> "no global read/write access, read access permitted to
//       $PROFILE/{extensions,chrome}"
// This setting is read when the content process is started. On Mac the content
// process is killed when all windows are closed, so a change will take effect
// when the 1st window is opened.
pref("security.sandbox.content.level", 3);
#endif

#if defined(XP_MACOSX) && defined(MOZ_SANDBOX)
// Prefs for controlling whether and how the Mac NPAPI Flash plugin process is
// sandboxed. On Mac these levels are:
// 0 - "no sandbox"
// 1 - "global read access, limited write access for Flash functionality"
// 2 - "read access triggered by file dialog activity, limited read/write"
//     "access for Flash functionality"
// 3 - "limited read/write access for Flash functionality"
pref("dom.ipc.plugins.sandbox-level.flash", 1);
// Controls the level used on older OS X versions. Is overriden when the
// "dom.ipc.plugins.sandbox-level.flash" is set to 0.
pref("dom.ipc.plugins.sandbox-level.flash.legacy", 1);
// The max OS minor version where we use the above legacy sandbox level.
pref("dom.ipc.plugins.sandbox-level.flash.max-legacy-os-minor", 10);
// Controls the sandbox level used by plugins other than Flash. On Mac,
// no other plugins are supported and this pref is only used for test
// plugins used in automated tests.
pref("dom.ipc.plugins.sandbox-level.default", 1);
#endif

#if defined(XP_LINUX) && defined(MOZ_SANDBOX) && defined(MOZ_CONTENT_SANDBOX)
// This pref is introduced as part of bug 742434, the naming is inspired from
// its Windows/Mac counterpart, but on Linux it's an integer which means:
// 0 -> "no sandbox"
// 1 -> "content sandbox using seccomp-bpf when available" + ipc restrictions
// 2 -> "seccomp-bpf + write file broker"
// 3 -> "seccomp-bpf + read/write file brokering"
// 4 -> all of the above + network/socket restrictions + chroot
//
// The purpose of this setting is to allow Linux users or distros to disable
// the sandbox while we fix their problems, or to allow running Firefox with
// exotic configurations we can't reasonably support out of the box.
//
pref("security.sandbox.content.level", 4);
pref("security.sandbox.content.write_path_whitelist", "");
pref("security.sandbox.content.read_path_whitelist", "");
pref("security.sandbox.content.syscall_whitelist", "");
#endif

#if defined(XP_OPENBSD) && defined(MOZ_SANDBOX)
// default pledge strings for the main & content processes, cf bug 1457092
// broad list for now, has to be refined over time
pref("security.sandbox.pledge.main", "stdio rpath wpath cpath inet proc exec prot_exec flock ps sendfd recvfd dns vminfo tty drm unix fattr getpw mcast");
#if defined(MOZ_CONTENT_SANDBOX)
pref("security.sandbox.content.level", 1);
pref("security.sandbox.pledge.content", "stdio rpath wpath cpath inet recvfd sendfd prot_exec unix drm ps");
#endif
#endif

#if defined(MOZ_SANDBOX)
#if defined(MOZ_CONTENT_SANDBOX)
// ID (a UUID when set by gecko) that is used to form the name of a
// sandbox-writable temporary directory to be used by content processes
// when a temporary writable file is required in a level 1 sandbox.
pref("security.sandbox.content.tempDirSuffix", "");
#endif
pref("security.sandbox.plugin.tempDirSuffix", "");
#endif

#if defined(MOZ_SANDBOX)
// This pref determines if messages relevant to sandbox violations are
// logged.
#if defined(XP_WIN) || defined(XP_MACOSX)
pref("security.sandbox.logging.enabled", false);
#endif
#endif

// This pref governs whether we attempt to work around problems caused by
// plugins using OS calls to manipulate the cursor while running out-of-
// process.  These workarounds all involve intercepting (hooking) certain
// OS calls in the plugin process, then arranging to make certain OS calls
// in the browser process.  Eventually plugins will be required to use the
// NPAPI to manipulate the cursor, and these workarounds will be removed.
// See bug 621117.
#ifdef XP_MACOSX
pref("dom.ipc.plugins.nativeCursorSupport", true);
#endif

#ifdef XP_WIN
pref("browser.taskbar.previews.enable", false);
pref("browser.taskbar.previews.max", 20);
pref("browser.taskbar.previews.cachetime", 5);
pref("browser.taskbar.lists.enabled", true);
pref("browser.taskbar.lists.frequent.enabled", true);
pref("browser.taskbar.lists.recent.enabled", false);
pref("browser.taskbar.lists.maxListItemCount", 7);
pref("browser.taskbar.lists.tasks.enabled", true);
pref("browser.taskbar.lists.refreshInSeconds", 120);
#endif

#ifdef MOZ_SERVICES_SYNC
// Preferences to be synced by default
pref("services.sync.prefs.sync.accessibility.blockautorefresh", true);
pref("services.sync.prefs.sync.accessibility.browsewithcaret", true);
pref("services.sync.prefs.sync.accessibility.typeaheadfind", true);
pref("services.sync.prefs.sync.accessibility.typeaheadfind.linksonly", true);
pref("services.sync.prefs.sync.addons.ignoreUserEnabledChanges", true);
// The addons prefs related to repository verification are intentionally
// not synced for security reasons. If a system is compromised, a user
// could weaken the pref locally, install an add-on from an untrusted
// source, and this would propagate automatically to other,
// uncompromised Sync-connected devices.
pref("services.sync.prefs.sync.browser.contentblocking.category", true);
pref("services.sync.prefs.sync.browser.contentblocking.introCount", true);
pref("services.sync.prefs.sync.browser.crashReports.unsubmittedCheck.autoSubmit2", true);
pref("services.sync.prefs.sync.browser.ctrlTab.recentlyUsedOrder", true);
pref("services.sync.prefs.sync.browser.download.useDownloadDir", true);
pref("services.sync.prefs.sync.browser.formfill.enable", true);
pref("services.sync.prefs.sync.browser.link.open_newwindow", true);
pref("services.sync.prefs.sync.browser.newtabpage.activity-stream.showSearch", true);
pref("services.sync.prefs.sync.browser.newtabpage.activity-stream.feeds.topsites", true);
pref("services.sync.prefs.sync.browser.newtabpage.activity-stream.topSitesRows", true);
pref("services.sync.prefs.sync.browser.newtabpage.activity-stream.feeds.snippets", true);
pref("services.sync.prefs.sync.browser.newtabpage.activity-stream.feeds.section.topstories", true);
pref("services.sync.prefs.sync.browser.newtabpage.activity-stream.section.topstories.rows", true);
pref("services.sync.prefs.sync.browser.newtabpage.activity-stream.feeds.section.highlights", true);
pref("services.sync.prefs.sync.browser.newtabpage.activity-stream.section.highlights.includeVisited", true);
pref("services.sync.prefs.sync.browser.newtabpage.activity-stream.section.highlights.includeBookmarks", true);
pref("services.sync.prefs.sync.browser.newtabpage.activity-stream.section.highlights.includeDownloads", true);
pref("services.sync.prefs.sync.browser.newtabpage.activity-stream.section.highlights.includePocket", true);
pref("services.sync.prefs.sync.browser.newtabpage.activity-stream.section.highlights.rows", true);
pref("services.sync.prefs.sync.browser.newtabpage.enabled", true);
pref("services.sync.prefs.sync.browser.newtabpage.pinned", true);
pref("services.sync.prefs.sync.browser.offline-apps.notify", true);
pref("services.sync.prefs.sync.browser.safebrowsing.phishing.enabled", true);
pref("services.sync.prefs.sync.browser.safebrowsing.malware.enabled", true);
pref("services.sync.prefs.sync.browser.safebrowsing.downloads.enabled", true);
pref("services.sync.prefs.sync.browser.safebrowsing.passwords.enabled", true);
pref("services.sync.prefs.sync.browser.search.update", true);
pref("services.sync.prefs.sync.browser.sessionstore.restore_on_demand", true);
pref("services.sync.prefs.sync.browser.startup.homepage", true);
pref("services.sync.prefs.sync.browser.startup.restoreTabs", true);
pref("services.sync.prefs.sync.browser.startup.addFreshTab", true);
pref("services.sync.prefs.sync.browser.tabs.loadInBackground", true);
pref("services.sync.prefs.sync.browser.tabs.warnOnClose", true);
pref("services.sync.prefs.sync.browser.tabs.warnOnOpen", true);
pref("services.sync.prefs.sync.browser.taskbar.previews.enable", true);
pref("services.sync.prefs.sync.browser.urlbar.matchBuckets", true);
pref("services.sync.prefs.sync.browser.urlbar.maxRichResults", true);
pref("services.sync.prefs.sync.browser.urlbar.suggest.bookmark", true);
pref("services.sync.prefs.sync.browser.urlbar.suggest.history", true);
pref("services.sync.prefs.sync.browser.urlbar.suggest.openpage", true);
#if 0
pref("services.sync.prefs.sync.browser.urlbar.suggest.searches", true);
#endif
pref("services.sync.prefs.sync.browser.urlbar.suggest.searches", false);
pref("services.sync.prefs.sync.dom.disable_open_during_load", true);
pref("services.sync.prefs.sync.dom.disable_window_flip", true);
pref("services.sync.prefs.sync.dom.disable_window_move_resize", true);
pref("services.sync.prefs.sync.dom.event.contextmenu.enabled", true);
pref("services.sync.prefs.sync.extensions.personas.current", true);
pref("services.sync.prefs.sync.extensions.update.enabled", true);
pref("services.sync.prefs.sync.intl.accept_languages", true);
pref("services.sync.prefs.sync.layout.spellcheckDefault", true);
pref("services.sync.prefs.sync.lightweightThemes.selectedThemeID", true);
pref("services.sync.prefs.sync.lightweightThemes.usedThemes", true);
pref("services.sync.prefs.sync.media.autoplay.default", true);
pref("services.sync.prefs.sync.media.eme.enabled", true);
pref("services.sync.prefs.sync.network.cookie.cookieBehavior", true);
pref("services.sync.prefs.sync.network.cookie.lifetimePolicy", true);
pref("services.sync.prefs.sync.network.cookie.thirdparty.sessionOnly", true);
pref("services.sync.prefs.sync.permissions.default.image", true);
pref("services.sync.prefs.sync.pref.advanced.images.disable_button.view_image", true);
pref("services.sync.prefs.sync.pref.advanced.javascript.disable_button.advanced", true);
pref("services.sync.prefs.sync.pref.downloads.disable_button.edit_actions", true);
pref("services.sync.prefs.sync.pref.privacy.disable_button.cookie_exceptions", true);
pref("services.sync.prefs.sync.privacy.clearOnShutdown.cache", true);
pref("services.sync.prefs.sync.privacy.clearOnShutdown.cookies", true);
pref("services.sync.prefs.sync.privacy.clearOnShutdown.downloads", true);
pref("services.sync.prefs.sync.privacy.clearOnShutdown.formdata", true);
pref("services.sync.prefs.sync.privacy.clearOnShutdown.history", true);
pref("services.sync.prefs.sync.privacy.clearOnShutdown.offlineApps", true);
pref("services.sync.prefs.sync.privacy.clearOnShutdown.sessions", true);
pref("services.sync.prefs.sync.privacy.clearOnShutdown.siteSettings", true);
pref("services.sync.prefs.sync.privacy.donottrackheader.enabled", true);
pref("services.sync.prefs.sync.privacy.fuzzyfox.enabled", false);
pref("services.sync.prefs.sync.privacy.fuzzyfox.clockgrainus", false);
pref("services.sync.prefs.sync.privacy.sanitize.sanitizeOnShutdown", true);
pref("services.sync.prefs.sync.privacy.trackingprotection.enabled", true);
pref("services.sync.prefs.sync.privacy.trackingprotection.cryptomining.enabled", true);
pref("services.sync.prefs.sync.privacy.trackingprotection.cryptomining.annotate.enabled", true);
pref("services.sync.prefs.sync.privacy.trackingprotection.fingerprinting.enabled", true);
pref("services.sync.prefs.sync.privacy.trackingprotection.fingerprinting.annotate.enabled", true);
pref("services.sync.prefs.sync.privacy.trackingprotection.pbmode.enabled", true);
pref("services.sync.prefs.sync.privacy.resistFingerprinting", true);
pref("services.sync.prefs.sync.privacy.reduceTimerPrecision", true);
pref("services.sync.prefs.sync.privacy.resistFingerprinting.reduceTimerPrecision.microseconds", true);
pref("services.sync.prefs.sync.privacy.resistFingerprinting.reduceTimerPrecision.jitter", true);
pref("services.sync.prefs.sync.security.OCSP.enabled", true);
pref("services.sync.prefs.sync.security.OCSP.require", true);
pref("services.sync.prefs.sync.security.default_personal_cert", true);
pref("services.sync.prefs.sync.security.tls.version.min", true);
pref("services.sync.prefs.sync.security.tls.version.max", true);
pref("services.sync.prefs.sync.services.sync.syncedTabs.showRemoteIcons", true);
pref("services.sync.prefs.sync.signon.rememberSignons", true);
pref("services.sync.prefs.sync.spellchecker.dictionary", true);
pref("services.sync.prefs.sync.xpinstall.whitelist.required", true);

// A preference that controls whether we should show the icon for a remote tab.
// This pref has no UI but exists because some people may be concerned that
// fetching these icons to show remote tabs may leak information about that
// user's tabs and bookmarks. Note this pref is also synced.
pref("services.sync.syncedTabs.showRemoteIcons", true);

#endif  // MOZ_SERVICES_SYNC

// Developer edition preferences
#ifdef MOZ_DEV_EDITION
pref("lightweightThemes.selectedThemeID", "firefox-compact-dark@mozilla.org",
     sticky);
#else
pref("lightweightThemes.selectedThemeID", "firefox-compact-light@mozilla.org");
#endif

// Whether the character encoding menu is under the main Firefox button. This
// preference is a string so that localizers can alter it.
pref("browser.menu.showCharacterEncoding", "chrome://browser/locale/browser.properties");

// Allow using tab-modal prompts when possible.
pref("prompts.tab_modal.enabled", true);

// Activates preloading of the new tab url.
pref("browser.newtab.preload", false);

// Indicates if about:newtab shows content (enabled) or just blank
pref("browser.newtabpage.enabled", true);

// Activity Stream prefs that control to which page to redirect
pref("browser.newtabpage.activity-stream.prerender", false);
#ifndef RELEASE_OR_BETA
pref("browser.newtabpage.activity-stream.debug", false);
#endif

pref("browser.library.activity-stream.enabled", false);

// The remote FxA root content URL for the Activity Stream firstrun page.
pref("browser.newtabpage.activity-stream.fxaccounts.endpoint", "https://accounts.firefox.com/");

// The pref that controls if the search shortcuts experiment is on
pref("browser.newtabpage.activity-stream.improvesearch.topSiteSearchShortcuts", false);

// ASRouter provider configuration
pref("browser.newtabpage.activity-stream.asrouter.providers.cfr", "{\"id\":\"cfr\",\"enabled\":true,\"type\":\"local\",\"localProvider\":\"CFRMessageProvider\",\"frequency\":{\"custom\":[{\"period\":\"daily\",\"cap\":1}]},\"categories\":[\"cfrAddons\",\"cfrFeatures\"]}");
pref("browser.newtabpage.activity-stream.asrouter.providers.snippets", "{\"id\":\"snippets\",\"enabled\":true,\"type\":\"remote\",\"url\":\"https://snippets.cdn.mozilla.net/%STARTPAGE_VERSION%/%NAME%/%VERSION%/%APPBUILDID%/%BUILD_TARGET%/%LOCALE%/%CHANNEL%/%OS_VERSION%/%DISTRIBUTION%/%DISTRIBUTION_VERSION%/\",\"updateCycleInMs\":14400000}");

// The pref controls if search hand-off is enabled for Activity Stream.
#ifdef NIGHTLY_BUILD
pref("browser.newtabpage.activity-stream.improvesearch.handoffToAwesomebar", true);
#else
pref("browser.newtabpage.activity-stream.improvesearch.handoffToAwesomebar", false);
#endif

pref("trailhead.firstrun.branches", "control");

// Enable the DOM fullscreen API.
pref("full-screen-api.enabled", true);

// Startup Crash Tracking
// number of startup crashes that can occur before starting into safe mode automatically
// (this pref has no effect if more than 6 hours have passed since the last crash)
pref("toolkit.startup.max_resumed_crashes", 3);

// Whether to use RegisterApplicationRestart to restart the browser and resume
// the session on next Windows startup
#if defined(XP_WIN)
pref("toolkit.winRegisterApplicationRestart", true);
#endif

// Completely disable pdf.js as an option to preview pdfs within firefox.
// Note: if this is not disabled it does not necessarily mean pdf.js is the pdf
// handler just that it is an option.
pref("pdfjs.disabled", false);
// Used by pdf.js to know the first time firefox is run with it installed so it
// can become the default pdf viewer.
pref("pdfjs.firstRun", true);
// The values of preferredAction and alwaysAskBeforeHandling before pdf.js
// became the default.
pref("pdfjs.previousHandler.preferredAction", 0);
pref("pdfjs.previousHandler.alwaysAskBeforeHandling", false);

// Is the sidebar positioned ahead of the content browser
pref("sidebar.position_start", true);

pref("security.identitypopup.recordEventElemetry", true);

// Block insecure active content on https pages
pref("security.mixed_content.block_active_content", true);

// Show degraded UI for http pages with password fields.
pref("security.insecure_password.ui.enabled", true);

// Show in-content login form warning UI for insecure login fields
pref("security.insecure_field_warning.contextual.enabled", true);

// Show degraded UI for http pages; disabled for now
pref("security.insecure_connection_icon.enabled", false);
// Show degraded UI for http pages in private mode only for Nightly: Bug 1434626
#if defined(NIGHTLY_BUILD)
pref("security.insecure_connection_icon.pbmode.enabled", true);
#else
pref("security.insecure_connection_icon.pbmode.enabled", false);
#endif

// Show "Not Secure" text for http pages; disabled for now
pref("security.insecure_connection_text.enabled", false);
pref("security.insecure_connection_text.pbmode.enabled", false);

// 1 = allow MITM for certificate pinning checks.
pref("security.cert_pinning.enforcement_level", 1);


// Override the Gecko-default value of false for Firefox.
pref("plain_text.wrap_long_lines", true);

// If this turns true, Moz*Gesture events are not called stopPropagation()
// before content.
pref("dom.debug.propagate_gesture_events_through_content", false);

// All the Geolocation preferences are here.
//
//#ifndef EARLY_BETA_OR_EARLIER
//pref("geo.wifi.uri", "https://www.googleapis.com/geolocation/v1/geolocate?key=%GOOGLE_LOCATION_SERVICE_API_KEY%");
//#else
// Use MLS on Nightly and early Beta.
pref("geo.wifi.uri", "https://location.services.mozilla.com/v1/geolocate?key=%MOZILLA_API_KEY%");
//#endif

#ifdef XP_MACOSX
pref("geo.provider.use_corelocation", false);
#endif

// Set to false if things are really broken.
#ifdef XP_WIN
pref("geo.provider.ms-windows-location", false);
#endif

#if defined(MOZ_WIDGET_GTK) && defined(MOZ_GPSD)
pref("geo.provider.use_gpsd", false);
#endif

// CustomizableUI debug logging.
pref("browser.uiCustomization.debug", false);

// CustomizableUI state of the browser's user interface
// pref("browser.uiCustomization.state", "");
pref("browser.uiCustomization.state", "{\"placements\":{\"widget-overflow-fixed-list\":[],\"PersonalToolbar\":[\"personal-bookmarks\"],\"nav-bar\":[\"back-button\",\"forward-button\",\"stop-reload-button\",\"urlbar-container\",\"cliqz_cliqz_com-browser-action2\",\"cliqz_cliqz_com-browser-action\",\"bookmarks-menu-button\",\"home-button\",\"downloads-button\"],\"toolbar-menubar\":[\"menubar-items\"],\"TabsToolbar\":[\"tabbrowser-tabs\",\"new-tab-button\",\"alltabs-button\"]},\"seen\":[\"cliqz_cliqz_com-browser-action2\",\"cliqz_cliqz_com-browser-action\",\"webide-button\",\"developer-button\"],\"dirtyAreaCache\":[\"PersonalToolbar\",\"nav-bar\",\"toolbar-menubar\",\"TabsToolbar\"],\"currentVersion\":14,\"newElementCount\":0}");

// If set to false, FxAccounts and Sync will be unavailable.
// A restart is mandatory after flipping that preference.
pref("identity.fxaccounts.enabled", true);

// The remote FxA root content URL. Must use HTTPS.
pref("identity.fxaccounts.remote.root", "https://accounts.firefox.com/");

// The value of the context query parameter passed in fxa requests.
pref("identity.fxaccounts.contextParam", "fx_desktop_v3");

// The remote URL of the FxA Profile Server
pref("identity.fxaccounts.remote.profile.uri", "https://profile.accounts.firefox.com/v1");

// The remote URL of the FxA OAuth Server
pref("identity.fxaccounts.remote.oauth.uri", "https://oauth.accounts.firefox.com/v1");

// Whether FxA pairing using QR codes is enabled.
pref("identity.fxaccounts.pairing.enabled", true);

// The remote URI of the FxA pairing server
pref("identity.fxaccounts.remote.pairing.uri", "wss://channelserver.services.mozilla.com");

// Token server used by the FxA Sync identity.
pref("identity.sync.tokenserver.uri", "https://token.services.mozilla.com/1.0/sync/1.5");

// Auto-config URL for FxA self-hosters, makes an HTTP request to
// [identity.fxaccounts.autoconfig.uri]/.well-known/fxa-client-configuration
// This is now the prefered way of pointing to a custom FxA server, instead
// of making changes to "identity.fxaccounts.*.uri".
pref("identity.fxaccounts.autoconfig.uri", "");

// URLs for promo links to mobile browsers. Note that consumers are expected to
// append a value for utm_campaign.
pref("identity.mobilepromo.android", "https://www.mozilla.org/firefox/android/?utm_source=firefox-browser&utm_medium=firefox-browser&utm_campaign=");
pref("identity.mobilepromo.ios", "https://www.mozilla.org/firefox/ios/?utm_source=firefox-browser&utm_medium=firefox-browser&utm_campaign=");

// Migrate any existing Firefox Account data from the default profile to the
// Developer Edition profile.
#ifdef MOZ_DEV_EDITION
pref("identity.fxaccounts.migrateToDevEdition", true);
#else
pref("identity.fxaccounts.migrateToDevEdition", false);
#endif

// If activated, send tab will use the new FxA commands backend.
pref("identity.fxaccounts.commands.enabled", true);
// How often should we try to fetch missed FxA commands on sync (in seconds).
// Default is 24 hours.
pref("identity.fxaccounts.commands.missed.fetch_interval", 86400);

// On GTK, we now default to showing the menubar only when alt is pressed:
#ifdef MOZ_WIDGET_GTK
pref("ui.key.menuAccessKeyFocuses", true);
#endif

#ifdef NIGHTLY_BUILD
pref("media.eme.vp9-in-mp4.enabled", true);
#else
pref("media.eme.vp9-in-mp4.enabled", false);
#endif

pref("media.eme.hdcp-policy-check.enabled", false);

// Whether we should run a test-pattern through EME GMPs before assuming they'll
// decode H.264.
pref("media.gmp.trial-create.enabled", true);

// Note: when media.gmp-*.visible is true, provided we're running on a
// supported platform/OS version, the corresponding CDM appears in the
// plugins list, Firefox will download the GMP/CDM if enabled, and our
// UI to re-enable EME prompts the user to re-enable EME if it's disabled
// and script requests EME. If *.visible is false, we won't show the UI
// to enable the CDM if its disabled; it's as if the keysystem is completely
// unsupported.

#ifdef MOZ_WIDEVINE_EME
pref("media.gmp-widevinecdm.visible", true);
pref("media.gmp-widevinecdm.enabled", true);
#endif

pref("media.gmp-gmpopenh264.visible", true);
pref("media.gmp-gmpopenh264.enabled", true);

// Switch block autoplay logic to v2, and enable UI.
pref("media.autoplay.enabled.user-gestures-needed", true);
// Set Firefox to block autoplay, asking for permission by default.
pref("media.autoplay.default", 1); // 0=Allowed, 1=Blocked
// CLIQZ-SPECIAL: whitelist for unblocking autoplay.
pref("blockautoplay.whitelist.add", "https://www.youtube.com/");

#ifdef NIGHTLY_BUILD
// Block WebAudio from playing automatically.
pref("media.autoplay.block-webaudio", true);
#else
pref("media.autoplay.block-webaudio", false);
#endif

#ifdef NIGHTLY_BUILD
pref("media.videocontrols.picture-in-picture.enabled", false);
#endif

// Play with different values of the decay time and get telemetry,
// 0 means to randomize (and persist) the experiment value in users' profiles,
// -1 means no experiment is run and we use the preferred value for frecency (6h)
pref("browser.cache.frecency_experiment", 0);

pref("browser.translation.detectLanguage", false);
pref("browser.translation.neverForLanguages", "");
// Show the translation UI bits, like the info bar, notification icon and preferences.
pref("browser.translation.ui.show", false);
// Allows to define the translation engine. Google is default, Bing or Yandex are other options.
pref("browser.translation.engine", "Google");

// Telemetry settings.
// Determines if Telemetry pings can be archived locally.
pref("toolkit.telemetry.archive.enabled", true);
// Enables sending the shutdown ping when Firefox shuts down.
pref("toolkit.telemetry.shutdownPingSender.enabled", true);
// Enables sending the shutdown ping using the pingsender from the first session.
pref("toolkit.telemetry.shutdownPingSender.enabledFirstSession", false);
// Enables sending a duplicate of the first shutdown ping from the first session.
pref("toolkit.telemetry.firstShutdownPing.enabled", true);
// Enables sending the 'new-profile' ping on new profiles.
pref("toolkit.telemetry.newProfilePing.enabled", true);
// Enables sending 'update' pings on Firefox updates.
pref("toolkit.telemetry.updatePing.enabled", true);
// Enables sending 'bhr' pings when the browser hangs.
pref("toolkit.telemetry.bhrPing.enabled", true);
// Enables using Hybrid Content Telemetry from Mozilla privileged pages.
pref("toolkit.telemetry.hybridContent.enabled", true);

// Ping Centre Telemetry settings.
pref("browser.ping-centre.telemetry", true);
pref("browser.ping-centre.log", false);
// Cliqz. Don't use in our browser
pref("browser.ping-centre.staging.endpoint", "");
pref("browser.ping-centre.production.endpoint", "");

// Enable GMP support in the addon manager.
pref("media.gmp-provider.enabled", true);

// Enable blocking access to storage from tracking resources only in nightly
// and early beta. By default the value is 0: BEHAVIOR_ACCEPT
// Use tracker storage blocking by default. See: https://developer.mozilla.org/en-US/docs/Mozilla/Firefox/Privacy/Storage_access_policy
pref("network.cookie.cookieBehavior", 4 /* BEHAVIOR_REJECT_TRACKER */);

pref("browser.contentblocking.allowlist.storage.enabled", false);

pref("dom.storage_access.enabled", true);
pref("dom.storage_access.auto_grants", true);
pref("dom.storage_access.max_concurrent_auto_grants", 5);

// Define a set of default features for the Content Blocking UI.
pref("browser.contentblocking.trackingprotection.control-center.ui.enabled", false);
pref("browser.contentblocking.rejecttrackers.control-center.ui.enabled", false);

pref("browser.contentblocking.control-center.ui.showBlockedLabels", false);
pref("browser.contentblocking.control-center.ui.showAllowedLabels", false);

pref("browser.contentblocking.cryptomining.preferences.ui.enabled", true);
pref("browser.contentblocking.fingerprinting.preferences.ui.enabled", true);

// Enable the Report Breakage UI on Nightly and Beta but not on Release yet.
#ifdef EARLY_BETA_OR_EARLIER
pref("browser.contentblocking.reportBreakage.enabled", false);
#else
pref("browser.contentblocking.reportBreakage.enabled", false);
#endif
// Show report breakage for tracking cookies in all channels.
pref("browser.contentblocking.rejecttrackers.reportBreakage.enabled", false);

pref("browser.contentblocking.reportBreakage.url", "https://tracking-protection-issues.herokuapp.com/new");

pref("browser.contentblocking.introCount", 0);

pref("privacy.trackingprotection.introURL", "https://www.mozilla.org/%LOCALE%/firefox/%VERSION%/content-blocking/start/");

// 1800 = 30 min in seconds
pref("browser.contentblocking.introDelaySeconds", 1800);

// Workaround for Google Recaptcha
pref("urlclassifier.trackingAnnotationSkipURLs", "google.com/recaptcha/,*.google.com/recaptcha/");

// Always enable newtab segregation using containers
pref("privacy.usercontext.about_newtab_segregation.enabled", true);
// Enable Contextual Identity Containers
#ifdef NIGHTLY_BUILD
pref("privacy.userContext.enabled", true);
pref("privacy.userContext.ui.enabled", true);

// 0 disables long press, 1 when clicked, the menu is shown, 2 the menu is shown after X milliseconds.
pref("privacy.userContext.longPressBehavior", 2);
#else
pref("privacy.userContext.enabled", false);
pref("privacy.userContext.ui.enabled", false);

// 0 disables long press, 1 when clicked, the menu is shown, 2 the menu is shown after X milliseconds.
pref("privacy.userContext.longPressBehavior", 0);
#endif
pref("privacy.userContext.extension", "");

// Start the browser in e10s mode
pref("browser.tabs.remote.autostart", true);
pref("browser.tabs.remote.desktopbehavior", true);

// For speculatively warming up tabs to improve perceived
// performance while using the async tab switcher.
pref("browser.tabs.remote.warmup.enabled", true);

// Caches tab layers to improve perceived performance
// of tab switches.
pref("browser.tabs.remote.tabCacheSize", 0);

pref("browser.tabs.remote.warmup.maxTabs", 3);
pref("browser.tabs.remote.warmup.unloadDelayMs", 2000);

// For the about:tabcrashed page
pref("browser.tabs.crashReporting.sendReport", true);
pref("browser.tabs.crashReporting.includeURL", false);
pref("browser.tabs.crashReporting.requestEmail", false);
pref("browser.tabs.crashReporting.emailMe", false);
pref("browser.tabs.crashReporting.email", "");

pref("extensions.legacy.enabled", true);

// How often to check for CPOW timeouts. CPOWs are only timed out by
// the hang monitor.
pref("dom.ipc.cpow.timeout", 500);

// Causes access on unsafe CPOWs from browser code to throw by default.
pref("dom.ipc.cpows.forbid-unsafe-from-browser", true);

// Enable e10s hang monitoring (slow script checking and plugin hang
// detection).
pref("dom.ipc.processHangMonitor", true);

#if defined(NIGHTLY_BUILD) && defined(XP_WIN)
// Allows us to deprioritize the processes of background tabs at an OS level
pref("dom.ipc.processPriorityManager.enabled", true);
#endif

#ifdef DEBUG
// Don't report hangs in DEBUG builds. They're too slow and often a
// debugger is attached.
pref("dom.ipc.reportProcessHangs", false);
#else
pref("dom.ipc.reportProcessHangs", true);
#endif

// Don't limit how many nodes we care about on desktop:
pref("reader.parse-node-limit", 0);

// On desktop, we want the URLs to be included here for ease of debugging,
// and because (normally) these errors are not persisted anywhere.
pref("reader.errors.includeURLs", true);

pref("dom.serviceWorkers.enabled", true);

// Enable Push API.
// CLIQZ. Not used until further investigation
pref("dom.push.enabled", false);

// These are the thumbnail width/height set in about:newtab.
// If you change this, ENSURE IT IS THE SAME SIZE SET
// by about:newtab. These values are in CSS pixels.
pref("toolkit.pageThumbs.minWidth", 280);
pref("toolkit.pageThumbs.minHeight", 190);

// Enable speech synthesis
pref("media.webspeech.synth.enabled", true);

pref("browser.esedbreader.loglevel", "Error");

pref("browser.laterrun.enabled", false);

pref("dom.ipc.processPrelaunch.enabled", true);

// See comments in bug 1340115 on how we got to these numbers.
pref("browser.migrate.chrome.history.limit", 2000);
pref("browser.migrate.chrome.history.maxAgeInDays", 180);

// Enable browser frames for use on desktop.  Only exposed to chrome callers.
pref("dom.mozBrowserFramesEnabled", true);

pref("extensions.pocket.api", "api.getpocket.com");
pref("extensions.pocket.enabled", true);
pref("extensions.pocket.oAuthConsumerKey", "40249-e88c401e1b1f2242d9e441c4");
pref("extensions.pocket.site", "getpocket.com");

pref("signon.schemeUpgrades", true);
pref("signon.privateBrowsingCapture.enabled", true);
pref("signon.showAutoCompleteFooter", true);

// Enable the "Simplify Page" feature in Print Preview. This feature
// is disabled by default in toolkit.
pref("print.use_simplify_page", true);

// Space separated list of URLS that are allowed to send objects (instead of
// only strings) through webchannels. This list is duplicated in mobile/android/app/mobile.js
pref("webchannel.allowObject.urlWhitelist", "https://content.cdn.mozilla.net https://input.mozilla.org https://support.mozilla.org https://install.mozilla.org");

// Whether or not the browser should scan for unsubmitted
// crash reports, and then show a notification for submitting
// those reports.
#ifdef NIGHTLY_BUILD
pref("browser.crashReports.unsubmittedCheck.enabled", true);
#else
pref("browser.crashReports.unsubmittedCheck.enabled", false);
#endif

// chancesUntilSuppress is how many times we'll show the unsubmitted
// crash report notification across different days and shutdown
// without a user choice before we suppress the notification for
// some number of days.
pref("browser.crashReports.unsubmittedCheck.chancesUntilSuppress", 4);
pref("browser.crashReports.unsubmittedCheck.autoSubmit2", false);

// Preferences for the form autofill system extension
// The truthy values of "extensions.formautofill.available" are "on" and "detect",
// any other value means autofill isn't available.
// "detect" means it's enabled if conditions defined in the extension are met.
#ifdef NIGHTLY_BUILD
pref("extensions.formautofill.available", "on");
#else
pref("extensions.formautofill.available", "detect");
#endif
pref("extensions.formautofill.creditCards.available", false);
pref("extensions.formautofill.addresses.enabled", true);
pref("extensions.formautofill.creditCards.enabled", true);
// Pref for shield/heartbeat to recognize users who have used Credit Card
// Autofill. The valid values can be:
// 0: none
// 1: submitted a manually-filled credit card form (but didn't see the doorhanger
//    because of a duplicate profile in the storage)
// 2: saw the doorhanger
// 3: submitted an autofill'ed credit card form
pref("extensions.formautofill.creditCards.used", 0);
pref("extensions.formautofill.firstTimeUse", true);
pref("extensions.formautofill.heuristics.enabled", true);
// Whether the user enabled the OS re-auth dialog.
pref("extensions.formautofill.reauth.enabled", false);
pref("extensions.formautofill.section.enabled", true);
pref("extensions.formautofill.loglevel", "Warn");

#ifdef NIGHTLY_BUILD
// Comma separated list of countries Form Autofill is available in.
pref("extensions.formautofill.supportedCountries", "US,CA,DE");
pref("extensions.formautofill.supportRTL", true);
#else
pref("extensions.formautofill.supportedCountries", "US");
pref("extensions.formautofill.supportRTL", false);
#endif

// Whether or not to restore a session with lazy-browser tabs.
pref("browser.sessionstore.restore_tabs_lazily", true);

pref("browser.suppress_first_window_animation", true);

// Preference that allows individual users to disable Screenshots.
pref("extensions.screenshots.disabled", true);
// Preference that allows individual users to leave Screenshots enabled, but
// disable uploading to the server.
pref("extensions.screenshots.upload-disabled", true);

// URL for Learn More link for browser error logging in preferences
pref("browser.chrome.errorReporter.infoURL",
     "https://support.mozilla.org/1/firefox/%VERSION%/%OS%/%LOCALE%/nightly-error-collection");

// Normandy client preferences
pref("app.normandy.api_url", "https://normandy.cdn.mozilla.net/api/v1");
pref("app.normandy.dev_mode", false);
pref("app.normandy.enabled", false);
pref("app.normandy.first_run", true);
pref("app.normandy.logging.level", 50); // Warn
pref("app.normandy.run_interval_seconds", 21600); // 6 hours
pref("app.normandy.shieldLearnMoreUrl", "https://support.mozilla.org/1/firefox/%VERSION%/%OS%/%LOCALE%/shield");
pref("features.normandy-remote-settings.enabled", false);
#ifdef MOZ_DATA_REPORTING
// Cliqz. Always false
pref("app.shield.optoutstudies.enabled", false);
#else
pref("app.shield.optoutstudies.enabled", false);
#endif

// Multi-lingual preferences
#ifdef RELEASE_OR_BETA
pref("intl.multilingual.enabled", true);
pref("intl.multilingual.downloadEnabled", true);
#else
pref("intl.multilingual.enabled", false);
// AMO only serves language packs for release and beta versions.
pref("intl.multilingual.downloadEnabled", false);
#endif

// Simulate conditions that will happen when the browser
// is running with Fission enabled. This is meant to assist
// development and testing of Fission.
// The current simulated conditions are:
// - Don't propagate events from subframes to JS child actors
pref("fission.frontend.simulate-events", false);
// - Only deliver subframe messages that specifies
//   their destination (using the BrowsingContext id).
pref("fission.frontend.simulate-messages", false);

// Prio preferences
// Only enable by default on Nightly.
// On platforms that do not build libprio, do not set these prefs at all, which gives us a way to detect support.

// Curve25519 public keys for Prio servers
pref("prio.publicKeyA", "35AC1C7576C7C6EDD7FED6BCFC337B34D48CB4EE45C86BEEFB40BD8875707733");
pref("prio.publicKeyB", "26E6674E65425B823F1F1D5F96E3BB3EF9E406EC7FBA7DEF8B08A35DD135AF50");

// Coverage ping is disabled by default.
pref("toolkit.coverage.enabled", false);
pref("toolkit.coverage.endpoint.base", "https://coverage.mozilla.org");
// Whether or not Prio-encoded Telemetry will be sent along with the main ping.
#if defined(NIGHTLY_BUILD)
pref("prio.enabled", true);
#endif

// Discovery prefs
pref("browser.discovery.enabled", true);
pref("browser.discovery.containers.enabled", true);
pref("browser.discovery.sites", "addons.mozilla.org");

pref("browser.engagement.recent_visited_origins.expiry", 86400); // 24 * 60 * 60 (24 hours in seconds)

pref("browser.aboutConfig.showWarning", true);

pref("browser.toolbars.keyboard_navigation", true);

// Prefs to control the Firefox Account toolbar menu.
// This pref will surface existing Firefox Account information
// as a button next to the hamburger menu. It allows
// quick access to sign-in and manage your Firefox Account.
pref("identity.fxaccounts.toolbar.enabled", true);
pref("identity.fxaccounts.toolbar.accessed", false);<|MERGE_RESOLUTION|>--- conflicted
+++ resolved
@@ -502,20 +502,11 @@
 pref("browser.tabs.remote.separatePrivilegedContentProcess", true);
 #endif
 
-<<<<<<< HEAD
-// CLIQZ-SPECIAL:
-// DB-2143: this flag was false by default before Cliqz 1.27.x
-// Turn on HTTP response process selection.
-#if 0
-pref("browser.tabs.remote.useHTTPResponseProcessSelection", true);
-#endif
-=======
 // HTTP process selection which uses an advanced channel process switch
 // mechanism is disabled on release due to bug 1535699.  It can be re-enabled
 // again once the bug is fixed.  When disabled, a lesser form of process
 // switching is used.
 pref("browser.tabs.remote.useHTTPResponseProcessSelection", false);
->>>>>>> 78bbebfa
 
 // Unload tabs when available memory is running low
 pref("browser.tabs.unloadOnLowMemory", true);
