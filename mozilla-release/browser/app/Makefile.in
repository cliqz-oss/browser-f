# This Source Code Form is subject to the terms of the Mozilla Public
# License, v. 2.0. If a copy of the MPL was not distributed with this
# file, You can obtain one at http://mozilla.org/MPL/2.0/.

dist_dest   = $(DIST)/$(MOZ_MACBUNDLE_NAME)

# hardcode en-US for the moment
AB_CD = en-US

# Build a binary bootstrapping with XRE_main

ifndef MOZ_WINCONSOLE
ifneq (,$(MOZ_DEBUG)$(MOZ_ASAN))
MOZ_WINCONSOLE = 1
else
MOZ_WINCONSOLE = 0
endif
endif

# This switches $(INSTALL) to copy mode, like $(SYSINSTALL), so things that
# shouldn't get 755 perms need $(IFLAGS1) for either way of calling nsinstall.
NSDISTMODE = copy

include $(topsrcdir)/config/config.mk

# If we are trying to show an error dialog about the lack of SSE2 support,
# make sure that code itself doesn't use SSE2.
ifdef MOZ_LINUX_32_SSE2_STARTUP_ERROR
CXX := $(filter-out -march=% -msse -msse2 -mfpmath=sse,$(CXX))
CXX += -march=pentiumpro
endif

ifeq ($(OS_ARCH),WINNT)
# Rebuild firefox.exe if the manifest changes - it's included by splash.rc.
# (this dependency should really be just for firefox.exe, not other targets)
# Note the manifest file exists in the tree, so we use the explicit filename
# here.
EXTRA_DEPS += firefox.exe.manifest
endif

PROGRAMS_DEST = $(DIST)/bin

include $(topsrcdir)/config/rules.mk

ifneq (,$(filter-out WINNT,$(OS_ARCH)))

ifdef COMPILE_ENVIRONMENT
libs::
	cp -p $(MOZ_APP_NAME)$(BIN_SUFFIX) $(DIST)/bin/$(MOZ_APP_NAME)-bin$(BIN_SUFFIX)
endif

GARBAGE += $(addprefix $(FINAL_TARGET)/defaults/pref/, firefox.js)

endif

<<<<<<< HEAD
libs:: cliqz_distr
	echo cliqz_distr in `pwd`
=======
# channel-prefs.js is handled separate from other prefs due to bug 756325
# DO NOT change the content of channel-prefs.js without taking the appropriate
# steps. See bug 1431342.
libs:: $(srcdir)/profile/channel-prefs.js
	$(NSINSTALL) -D $(DIST)/bin/defaults/pref
	$(call py_action,preprocessor,-Fsubstitution $(PREF_PPFLAGS) $(ACDEFINES) $^ -o $(DIST)/bin/defaults/pref/channel-prefs.js)
>>>>>>> 40506c4f

ifeq (cocoa,$(MOZ_WIDGET_TOOLKIT))

MAC_APP_NAME = $(MOZ_APP_DISPLAYNAME)

ifdef MOZ_DEBUG
MAC_APP_NAME := $(MAC_APP_NAME)Debug
endif

AB_CD = $(MOZ_UI_LOCALE)

ifeq (zh-TW,$(AB_CD))
LPROJ_ROOT := $(subst -,_,$(AB_CD))
else
LPROJ_ROOT := $(firstword $(subst -, ,$(AB_CD)))
endif
LPROJ := Contents/Resources/$(LPROJ_ROOT).lproj

clean clobber repackage::
	$(RM) -r $(dist_dest)

MAC_BUNDLE_VERSION = $(shell $(PYTHON) $(srcdir)/macversion.py --version=$(MOZ_APP_VERSION) --buildid=$(DEPTH)/buildid.h)

.PHONY: repackage
tools repackage:: $(DIST)/bin/$(MOZ_APP_NAME) features
	rm -rf $(dist_dest)
	$(MKDIR) -p $(dist_dest)/Contents/MacOS
	$(MKDIR) -p $(dist_dest)/$(LPROJ)
	rsync -a --exclude '*.in' $(srcdir)/macbuild/Contents $(dist_dest) --exclude English.lproj
	rsync -a --exclude '*.in' $(srcdir)/macbuild/Contents/Resources/English.lproj/ $(dist_dest)/$(LPROJ)
	sed -e 's/%APP_VERSION%/$(MOZ_APP_VERSION)/' -e 's/%APP_VERSION_DISPLAY%/$(MOZ_APP_VERSION_DISPLAY)/' -e 's/%MOZ_APP_NAME%/$(MOZ_APP_NAME)/' -e 's/%MAC_APP_NAME%/$(MAC_APP_NAME)/' -e 's/%MOZ_MACBUNDLE_ID%/$(MOZ_MACBUNDLE_ID)/' -e 's/%MAC_BUNDLE_VERSION%/$(MAC_BUNDLE_VERSION)/' -e 's|%MOZ_DEVELOPER_REPO_PATH%|$(topsrcdir)|' -e 's|%MOZ_DEVELOPER_OBJ_PATH%|$(topobjdir)|' $(srcdir)/macbuild/Contents/Info.plist.in > $(dist_dest)/Contents/Info.plist
	sed -e 's/%MAC_APP_NAME%/$(MAC_APP_NAME)/' $(srcdir)/macbuild/Contents/Resources/English.lproj/InfoPlist.strings.in | iconv -f UTF-8 -t UTF-16 > $(dist_dest)/$(LPROJ)/InfoPlist.strings
	rsync -a --exclude-from='$(srcdir)/macbuild/Contents/MacOS-files.in' $(DIST)/bin/ $(dist_dest)/Contents/Resources
	rsync -a --include-from='$(srcdir)/macbuild/Contents/MacOS-files.in' --exclude '*' $(DIST)/bin/ $(dist_dest)/Contents/MacOS
	$(RM) $(dist_dest)/Contents/MacOS/$(MOZ_APP_NAME)
	rsync -aL $(DIST)/bin/$(MOZ_APP_NAME) $(dist_dest)/Contents/MacOS
	cp -RL $(DIST)/branding/firefox.icns $(dist_dest)/Contents/Resources/firefox.icns
	cp -RL $(DIST)/branding/document.icns $(dist_dest)/Contents/Resources/document.icns
	$(MKDIR) -p $(dist_dest)/Contents/Library/LaunchServices
ifdef MOZ_UPDATER
	mv -f $(dist_dest)/Contents/MacOS/updater.app/Contents/MacOS/org.mozilla.updater $(dist_dest)/Contents/Library/LaunchServices
	ln -s ../../../../Library/LaunchServices/org.mozilla.updater $(dist_dest)/Contents/MacOS/updater.app/Contents/MacOS/org.mozilla.updater
endif
	{ echo 'APPL' ; \
	  defaults read `pwd`/$(dist_dest)/Contents/Info.plist CFBundleSignature \
	  ; } | sed -e 'N;s/\n//' > $(dist_dest)/Contents/PkgInfo
endif

.PHONY: features
tools features::
	$(PYTHON) -c 'import os, json; listing = {"system": [os.path.splitext(it)[0] for it in sorted(os.listdir("$(DIST)/bin/browser/features"))]}; print json.dumps(listing)' > $(DIST)/bin/browser/chrome/browser/content/browser/built_in_addons.json
# Cliqz. We change a way how to generate built_in_addons.json, we need an extension's name without .xpi in the end, because later FF looking for exactly naming match in id node in install.rdf file<|MERGE_RESOLUTION|>--- conflicted
+++ resolved
@@ -53,17 +53,13 @@
 
 endif
 
-<<<<<<< HEAD
-libs:: cliqz_distr
-	echo cliqz_distr in `pwd`
-=======
 # channel-prefs.js is handled separate from other prefs due to bug 756325
 # DO NOT change the content of channel-prefs.js without taking the appropriate
 # steps. See bug 1431342.
-libs:: $(srcdir)/profile/channel-prefs.js
+CH_PREFS_JS = $(srcdir)/profile/channel-prefs.js
+libs:: $(CH_PREFS_JS) cliqz_distr
 	$(NSINSTALL) -D $(DIST)/bin/defaults/pref
 	$(call py_action,preprocessor,-Fsubstitution $(PREF_PPFLAGS) $(ACDEFINES) $^ -o $(DIST)/bin/defaults/pref/channel-prefs.js)
->>>>>>> 40506c4f
 
 ifeq (cocoa,$(MOZ_WIDGET_TOOLKIT))
 
