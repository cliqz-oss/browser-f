--- conflicted
+++ resolved
@@ -305,9 +305,6 @@
   ${un.RegCleanProtocolHandler} "ftp"
   ${un.RegCleanProtocolHandler} "http"
   ${un.RegCleanProtocolHandler} "https"
-<<<<<<< HEAD
-  ${un.RegCleanProtocolHandler} "mailto"
-
   ${un.RegCleanFileHandler}  ".htm"   "CliqzHTML-$AppUserModelID"
   ${un.RegCleanFileHandler}  ".html"  "CliqzHTML-$AppUserModelID"
   ${un.RegCleanFileHandler}  ".shtml" "CliqzHTML-$AppUserModelID"
@@ -318,18 +315,6 @@
   ${un.RegCleanFileHandler}  ".ogv"  "CliqzHTML-$AppUserModelID"
   ${un.RegCleanFileHandler}  ".pdf"  "CliqzHTML-$AppUserModelID"
   ${un.RegCleanFileHandler}  ".webm"  "CliqzHTML-$AppUserModelID"
-=======
-  ${un.RegCleanFileHandler}  ".htm"   "FirefoxHTML-$AppUserModelID"
-  ${un.RegCleanFileHandler}  ".html"  "FirefoxHTML-$AppUserModelID"
-  ${un.RegCleanFileHandler}  ".shtml" "FirefoxHTML-$AppUserModelID"
-  ${un.RegCleanFileHandler}  ".xht"   "FirefoxHTML-$AppUserModelID"
-  ${un.RegCleanFileHandler}  ".xhtml" "FirefoxHTML-$AppUserModelID"
-  ${un.RegCleanFileHandler}  ".oga"  "FirefoxHTML-$AppUserModelID"
-  ${un.RegCleanFileHandler}  ".ogg"  "FirefoxHTML-$AppUserModelID"
-  ${un.RegCleanFileHandler}  ".ogv"  "FirefoxHTML-$AppUserModelID"
-  ${un.RegCleanFileHandler}  ".pdf"  "FirefoxHTML-$AppUserModelID"
-  ${un.RegCleanFileHandler}  ".webm"  "FirefoxHTML-$AppUserModelID"
->>>>>>> fdf1c795
 
   SetShellVarContext all  ; Set SHCTX to HKLM
   ${un.GetSecondInstallPath} "Software\CLIQZ" $R9
