--- conflicted
+++ resolved
@@ -538,16 +538,9 @@
 
   WriteRegStr ${RegKey} "$0\Capabilities\StartMenu" "StartMenuInternet" "$1"
 
-<<<<<<< HEAD
   WriteRegStr ${RegKey} "$0\Capabilities\URLAssociations" "ftp"    "CliqzURL$2"
   WriteRegStr ${RegKey} "$0\Capabilities\URLAssociations" "http"   "CliqzURL$2"
   WriteRegStr ${RegKey} "$0\Capabilities\URLAssociations" "https"  "CliqzURL$2"
-  WriteRegStr ${RegKey} "$0\Capabilities\URLAssociations" "mailto" "CliqzURL$2"
-=======
-  WriteRegStr ${RegKey} "$0\Capabilities\URLAssociations" "ftp"    "FirefoxURL$2"
-  WriteRegStr ${RegKey} "$0\Capabilities\URLAssociations" "http"   "FirefoxURL$2"
-  WriteRegStr ${RegKey} "$0\Capabilities\URLAssociations" "https"  "FirefoxURL$2"
->>>>>>> fdf1c795
 
   ; Registered Application
   WriteRegStr ${RegKey} "Software\RegisteredApplications" "$1" "$0\Capabilities"
