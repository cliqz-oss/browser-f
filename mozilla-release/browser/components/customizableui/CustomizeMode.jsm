/* This Source Code Form is subject to the terms of the Mozilla Public
 * License, v. 2.0. If a copy of the MPL was not distributed with this
 * file, You can obtain one at http://mozilla.org/MPL/2.0/. */

"use strict";

var EXPORTED_SYMBOLS = ["CustomizeMode"];

const kPrefCustomizationDebug = "browser.uiCustomization.debug";
const kPaletteId = "customization-palette";
const kDragDataTypePrefix = "text/toolbarwrapper-id/";
const kSkipSourceNodePref = "browser.uiCustomization.skipSourceNodeCheck";
const kDrawInTitlebarPref = "browser.tabs.drawInTitlebar";
const kExtraDragSpacePref = "browser.tabs.extraDragSpace";
const kCliqzBlueThemePref = "extensions.cliqz.freshtab.blueTheme.enabled";
const kKeepBroadcastAttributes = "keepbroadcastattributeswhencustomizing";

const kPanelItemContextMenu = "customizationPanelItemContextMenu";
const kPaletteItemContextMenu = "customizationPaletteItemContextMenu";

const kDownloadAutohideCheckboxId = "downloads-button-autohide-checkbox";
const kDownloadAutohidePanelId = "downloads-button-autohide-panel";
const kDownloadAutoHidePref = "browser.download.autohideButton";

ChromeUtils.import("resource://gre/modules/Services.jsm");
ChromeUtils.import("resource:///modules/CustomizableUI.jsm");
ChromeUtils.import("resource://gre/modules/XPCOMUtils.jsm");
ChromeUtils.import("resource://gre/modules/AddonManager.jsm");
ChromeUtils.import("resource://gre/modules/AppConstants.jsm");

Cu.importGlobalProperties(["CSS"]);

ChromeUtils.defineModuleGetter(this, "DragPositionManager",
                               "resource:///modules/DragPositionManager.jsm");
ChromeUtils.defineModuleGetter(this, "BrowserUITelemetry",
                               "resource:///modules/BrowserUITelemetry.jsm");
ChromeUtils.defineModuleGetter(this, "BrowserUtils",
                               "resource://gre/modules/BrowserUtils.jsm");
ChromeUtils.defineModuleGetter(this, "LightweightThemeManager",
                               "resource://gre/modules/LightweightThemeManager.jsm");
ChromeUtils.defineModuleGetter(this, "SessionStore",
                               "resource:///modules/sessionstore/SessionStore.jsm");
XPCOMUtils.defineLazyGetter(this, "gWidgetsBundle", function() {
  const kUrl = "chrome://browser/locale/customizableui/customizableWidgets.properties";
  return Services.strings.createBundle(kUrl);
});
XPCOMUtils.defineLazyPreferenceGetter(this, "gCosmeticAnimationsEnabled",
                                      "toolkit.cosmeticAnimations.enabled");

let gDebug;
XPCOMUtils.defineLazyGetter(this, "log", () => {
  let scope = {};
  ChromeUtils.import("resource://gre/modules/Console.jsm", scope);
  gDebug = Services.prefs.getBoolPref(kPrefCustomizationDebug, false);
  let consoleOptions = {
    maxLogLevel: gDebug ? "all" : "log",
    prefix: "CustomizeMode",
  };
  return new scope.ConsoleAPI(consoleOptions);
});

var gDraggingInToolbars;

var gTab;

function closeGlobalTab() {
  let win = gTab.ownerGlobal;
  if (win.gBrowser.browsers.length == 1) {
    win.BrowserOpenTab();
  }
  win.gBrowser.removeTab(gTab);
  gTab = null;
}

var gTabsProgressListener = {
  onLocationChange(aBrowser, aWebProgress, aRequest, aLocation, aFlags) {
    if (!gTab || gTab.linkedBrowser != aBrowser) {
      return;
    }

    unregisterGlobalTab();
  },
};

function unregisterGlobalTab() {
  gTab.removeEventListener("TabClose", unregisterGlobalTab);
  let win = gTab.ownerGlobal;
  win.removeEventListener("unload", unregisterGlobalTab);
  win.gBrowser.removeTabsProgressListener(gTabsProgressListener);

  gTab.removeAttribute("customizemode");

  gTab = null;
}

function CustomizeMode(aWindow) {
  this.window = aWindow;
  this.document = aWindow.document;
  this.browser = aWindow.gBrowser;
  this.areas = new Set();

  // There are two palettes - there's the palette that can be overlayed with
  // toolbar items in browser.xul. This is invisible, and never seen by the
  // user. Then there's the visible palette, which gets populated and displayed
  // to the user when in customizing mode.
  this.visiblePalette = this.$(kPaletteId);
  this.pongArena = this.$("customization-pong-arena");

  if (this._canDrawInTitlebar()) {
    this._updateTitlebarCheckbox();
    this._updateDragSpaceCheckbox();
    Services.prefs.addObserver(kDrawInTitlebarPref, this);
    Services.prefs.addObserver(kExtraDragSpacePref, this);
  } else {
    this.$("customization-titlebar-visibility-checkbox").hidden = true;
    this.$("customization-extra-drag-space-checkbox").hidden = true;
  }
<<<<<<< HEAD

=======
  this._updateBlueThemeCheckbox();
  Services.prefs.addObserver(kCliqzBlueThemePref, this);
>>>>>>> b7f9e5c9
  this.window.addEventListener("unload", this);
}

CustomizeMode.prototype = {
  _changed: false,
  _transitioning: false,
  window: null,
  document: null,
  // areas is used to cache the customizable areas when in customization mode.
  areas: null,
  // When in customizing mode, we swap out the reference to the invisible
  // palette in gNavToolbox.palette for our visiblePalette. This way, for the
  // customizing browser window, when widgets are removed from customizable
  // areas and added to the palette, they're added to the visible palette.
  // _stowedPalette is a reference to the old invisible palette so we can
  // restore gNavToolbox.palette to its original state after exiting
  // customization mode.
  _stowedPalette: null,
  _dragOverItem: null,
  _customizing: false,
  _skipSourceNodeCheck: null,
  _mainViewContext: null,

  get _handler() {
    return this.window.CustomizationHandler;
  },

  uninit() {
    if (this._canDrawInTitlebar()) {
      Services.prefs.removeObserver(kDrawInTitlebarPref, this);
      Services.prefs.removeObserver(kExtraDragSpacePref, this);
    }
    Services.prefs.removeObserver(kCliqzBlueThemePref, this);
  },

  $(id) {
    return this.document.getElementById(id);
  },

  toggle() {
    if (this._handler.isEnteringCustomizeMode || this._handler.isExitingCustomizeMode) {
      this._wantToBeInCustomizeMode = !this._wantToBeInCustomizeMode;
      return;
    }
    if (this._customizing) {
      this.exit();
    } else {
      this.enter();
    }
  },

  _updateLWThemeButtonIcon() {
    let lwthemeButton = this.$("customization-lwtheme-button");
    let lwthemeIcon = this.document.getAnonymousElementByAttribute(lwthemeButton,
                        "class", "button-icon");
    lwthemeIcon.style.backgroundImage = LightweightThemeManager.currentTheme ?
      "url(" + LightweightThemeManager.currentTheme.iconURL + ")" : "";
  },

  setTab(aTab) {
    if (gTab == aTab) {
      return;
    }

    if (gTab) {
      closeGlobalTab();
    }

    gTab = aTab;

    gTab.setAttribute("customizemode", "true");
    SessionStore.persistTabAttribute("customizemode");

    gTab.linkedBrowser.stop();

    let win = gTab.ownerGlobal;

    win.gBrowser.setTabTitle(gTab);
    win.gBrowser.setIcon(gTab,
                         "chrome://browser/skin/customize.svg");

    gTab.addEventListener("TabClose", unregisterGlobalTab);

    win.gBrowser.addTabsProgressListener(gTabsProgressListener);

    win.addEventListener("unload", unregisterGlobalTab);

    if (gTab.selected) {
      win.gCustomizeMode.enter();
    }
  },

  enter() {
    if (!this.window.toolbar.visible) {
      let w = this.window.getTopWin(true);
      if (w) {
        w.gCustomizeMode.enter();
        return;
      }
      let obs = () => {
        Services.obs.removeObserver(obs, "browser-delayed-startup-finished");
        w = this.window.getTopWin(true);
        w.gCustomizeMode.enter();
      };
      Services.obs.addObserver(obs, "browser-delayed-startup-finished");
      this.window.openTrustedLinkIn("about:newtab", "window");
      return;
    }
    this._wantToBeInCustomizeMode = true;

    if (this._customizing || this._handler.isEnteringCustomizeMode) {
      return;
    }

    // Exiting; want to re-enter once we've done that.
    if (this._handler.isExitingCustomizeMode) {
      log.debug("Attempted to enter while we're in the middle of exiting. " +
                "We'll exit after we've entered");
      return;
    }

    if (!gTab) {
      this.setTab(this.browser.loadOneTab("about:blank", {
        inBackground: false,
        forceNotRemote: true,
        skipAnimation: true,
        triggeringPrincipal: Services.scriptSecurityManager.getSystemPrincipal(),
      }));
      return;
    }
    if (!gTab.selected) {
      // This will force another .enter() to be called via the
      // onlocationchange handler of the tabbrowser, so we return early.
      gTab.ownerGlobal.gBrowser.selectedTab = gTab;
      return;
    }
    gTab.ownerGlobal.focus();
    if (gTab.ownerDocument != this.document) {
      return;
    }

    let window = this.window;
    let document = this.document;

    this._handler.isEnteringCustomizeMode = true;

    // Always disable the reset button at the start of customize mode, it'll be re-enabled
    // if necessary when we finish entering:
    let resetButton = this.$("customization-reset-button");
    resetButton.setAttribute("disabled", "true");

    (async () => {
      // We shouldn't start customize mode until after browser-delayed-startup has finished:
      if (!this.window.gBrowserInit.delayedStartupFinished) {
        await new Promise(resolve => {
          let delayedStartupObserver = aSubject => {
            if (aSubject == this.window) {
              Services.obs.removeObserver(delayedStartupObserver, "browser-delayed-startup-finished");
              resolve();
            }
          };

          Services.obs.addObserver(delayedStartupObserver, "browser-delayed-startup-finished");
        });
      }

      CustomizableUI.dispatchToolboxEvent("beforecustomization", {}, window);
      CustomizableUI.notifyStartCustomizing(this.window);

      // Add a keypress listener to the document so that we can quickly exit
      // customization mode when pressing ESC.
      document.addEventListener("keypress", this);

      // Same goes for the menu button - if we're customizing, a click on the
      // menu button means a quick exit from customization mode.
      window.PanelUI.hide();

      let panelHolder = document.getElementById("customization-panelHolder");
      let panelContextMenu = document.getElementById(kPanelItemContextMenu);
      this._previousPanelContextMenuParent = panelContextMenu.parentNode;
      document.getElementById("mainPopupSet").appendChild(panelContextMenu);
      panelHolder.appendChild(window.PanelUI.overflowFixedList);

      window.PanelUI.overflowFixedList.setAttribute("customizing", true);
      window.PanelUI.menuButton.disabled = true;
      document.getElementById("nav-bar-overflow-button").disabled = true;

      this._transitioning = true;

      let customizer = document.getElementById("customization-container");
      customizer.parentNode.selectedPanel = customizer;
      customizer.hidden = false;

      this._wrapToolbarItemSync(CustomizableUI.AREA_TABSTRIP);

      let customizableToolbars = document.querySelectorAll("toolbar[customizable=true]:not([autohide=true]):not([collapsed=true])");
      for (let toolbar of customizableToolbars)
        toolbar.setAttribute("customizing", true);

      await this._doTransition(true);

      // Let everybody in this window know that we're about to customize.
      CustomizableUI.dispatchToolboxEvent("customizationstarting", {}, window);

      await this._wrapToolbarItems();
      this.populatePalette();

      this._setupPaletteDragging();

      window.gNavToolbox.addEventListener("toolbarvisibilitychange", this);

      this._updateResetButton();
      this._updateUndoResetButton();

      this._skipSourceNodeCheck = Services.prefs.getPrefType(kSkipSourceNodePref) == Ci.nsIPrefBranch.PREF_BOOL &&
                                  Services.prefs.getBoolPref(kSkipSourceNodePref);

      CustomizableUI.addListener(this);
      this._customizing = true;
      this._transitioning = false;

      // Show the palette now that the transition has finished.
      this.visiblePalette.hidden = false;
      window.setTimeout(() => {
        // Force layout reflow to ensure the animation runs,
        // and make it async so it doesn't affect the timing.
        this.visiblePalette.clientTop;
        this.visiblePalette.setAttribute("showing", "true");
      }, 0);
      this._updateEmptyPaletteNotice();

      this._updateLWThemeButtonIcon();

      this._setupDownloadAutoHideToggle();

      this._handler.isEnteringCustomizeMode = false;

      CustomizableUI.dispatchToolboxEvent("customizationready", {}, window);

      if (!this._wantToBeInCustomizeMode) {
        this.exit();
      }
    })().catch(e => {
      log.error("Error entering customize mode", e);
      this._handler.isEnteringCustomizeMode = false;
      // Exit customize mode to ensure proper clean-up when entering failed.
      this.exit();
    });
  },

  exit() {
    this._wantToBeInCustomizeMode = false;

    if (!this._customizing || this._handler.isExitingCustomizeMode) {
      return;
    }

    // Entering; want to exit once we've done that.
    if (this._handler.isEnteringCustomizeMode) {
      log.debug("Attempted to exit while we're in the middle of entering. " +
                "We'll exit after we've entered");
      return;
    }

    if (this.resetting) {
      log.debug("Attempted to exit while we're resetting. " +
                "We'll exit after resetting has finished.");
      return;
    }

    this._handler.isExitingCustomizeMode = true;

    this._teardownDownloadAutoHideToggle();

    CustomizableUI.removeListener(this);

    this.document.removeEventListener("keypress", this);

    let window = this.window;
    let document = this.document;

    this.togglePong(false);

    // Disable the reset and undo reset buttons while transitioning:
    let resetButton = this.$("customization-reset-button");
    let undoResetButton = this.$("customization-undo-reset-button");
    undoResetButton.hidden = resetButton.disabled = true;

    this._transitioning = true;

    (async () => {
      await this.depopulatePalette();

      await this._doTransition(false);

      if (this.browser.selectedTab == gTab) {
        if (gTab.linkedBrowser.currentURI.spec == "about:blank") {
          closeGlobalTab();
        } else {
          unregisterGlobalTab();
        }
      }
      let browser = document.getElementById("browser");
      browser.parentNode.selectedPanel = browser;
      let customizer = document.getElementById("customization-container");
      customizer.hidden = true;

      window.gNavToolbox.removeEventListener("toolbarvisibilitychange", this);

      this._teardownPaletteDragging();

      await this._unwrapToolbarItems();

      if (this._changed) {
        // XXXmconley: At first, it seems strange to also persist the old way with
        //             currentset - but this might actually be useful for switching
        //             to old builds. We might want to keep this around for a little
        //             bit.
        this.persistCurrentSets();
      }

      // And drop all area references.
      this.areas.clear();

      // Let everybody in this window know that we're starting to
      // exit customization mode.
      CustomizableUI.dispatchToolboxEvent("customizationending", {}, window);

      window.PanelUI.menuButton.disabled = false;
      let overflowContainer = document.getElementById("widget-overflow-mainView").firstChild;
      overflowContainer.appendChild(window.PanelUI.overflowFixedList);
      document.getElementById("nav-bar-overflow-button").disabled = false;
      let panelContextMenu = document.getElementById(kPanelItemContextMenu);
      this._previousPanelContextMenuParent.appendChild(panelContextMenu);

      // We need to set this._customizing to false before removing the tab
      // or the TabSelect event handler will think that we are exiting
      // customization mode for a second time.
      this._customizing = false;

      let customizableToolbars = document.querySelectorAll("toolbar[customizable=true]:not([autohide=true])");
      for (let toolbar of customizableToolbars)
        toolbar.removeAttribute("customizing");

      this._maybeMoveDownloadsButtonToNavBar();

      delete this._lastLightweightTheme;
      this._changed = false;
      this._transitioning = false;
      this._handler.isExitingCustomizeMode = false;
      CustomizableUI.dispatchToolboxEvent("aftercustomization", {}, window);
      CustomizableUI.notifyEndCustomizing(window);

      if (this._wantToBeInCustomizeMode) {
        this.enter();
      }
    })().catch(e => {
      log.error("Error exiting customize mode", e);
      this._handler.isExitingCustomizeMode = false;
    });
  },

  /**
   * The customize mode transition has 4 phases when entering:
   * 1) Pre-customization mode
   *    This is the starting phase of the browser.
   * 2) LWT swapping
   *    This is where we swap some of the lightweight theme styles in order
   *    to make them work in customize mode. We set/unset a customization-
   *    lwtheme attribute iff we're using a lightweight theme.
   * 3) customize-entering
   *    This phase is a transition, optimized for smoothness.
   * 4) customize-entered
   *    After the transition completes, this phase draws all of the
   *    expensive detail that isn't necessary during the second phase.
   *
   * Exiting customization mode has a similar set of phases, but in reverse
   * order - customize-entered, customize-exiting, remove LWT swapping,
   * pre-customization mode.
   *
   * When in the customize-entering, customize-entered, or customize-exiting
   * phases, there is a "customizing" attribute set on the main-window to simplify
   * excluding certain styles while in any phase of customize mode.
   */
  _doTransition(aEntering) {
    let docEl = this.document.documentElement;
    if (aEntering) {
      docEl.setAttribute("customizing", true);
      docEl.setAttribute("customize-entered", true);
    } else {
      docEl.removeAttribute("customizing");
      docEl.removeAttribute("customize-entered");
    }
    return Promise.resolve();
  },

  _getCustomizableChildForNode(aNode) {
    // NB: adjusted from _getCustomizableParent to keep that method fast
    // (it's used during drags), and avoid multiple DOM loops
    let areas = CustomizableUI.areas;
    // Caching this length is important because otherwise we'll also iterate
    // over items we add to the end from within the loop.
    let numberOfAreas = areas.length;
    for (let i = 0; i < numberOfAreas; i++) {
      let area = areas[i];
      let areaNode = aNode.ownerDocument.getElementById(area);
      let customizationTarget = areaNode && areaNode.customizationTarget;
      if (customizationTarget && customizationTarget != areaNode) {
        areas.push(customizationTarget.id);
      }
      let overflowTarget = areaNode && areaNode.getAttribute("overflowtarget");
      if (overflowTarget) {
        areas.push(overflowTarget);
      }
    }
    areas.push(kPaletteId);

    while (aNode && aNode.parentNode) {
      let parent = aNode.parentNode;
      if (areas.includes(parent.id)) {
        return aNode;
      }
      aNode = parent;
    }
    return null;
  },

  _promiseWidgetAnimationOut(aNode) {
    if (!gCosmeticAnimationsEnabled ||
        aNode.getAttribute("cui-anchorid") == "nav-bar-overflow-button" ||
        (aNode.tagName != "toolbaritem" && aNode.tagName != "toolbarbutton") ||
        (aNode.id == "downloads-button" && aNode.hidden)) {
      return null;
    }

    let animationNode;
    if (aNode.parentNode && aNode.parentNode.id.startsWith("wrapper-")) {
      animationNode = aNode.parentNode;
    } else {
      animationNode = aNode;
    }
    return new Promise(resolve => {
      function cleanupCustomizationExit() {
        resolveAnimationPromise();
      }

      function cleanupWidgetAnimationEnd(e) {
        if (e.animationName == "widget-animate-out" && e.target.id == animationNode.id) {
          resolveAnimationPromise();
        }
      }

      function resolveAnimationPromise() {
        animationNode.removeEventListener("animationend", cleanupWidgetAnimationEnd);
        animationNode.removeEventListener("customizationending", cleanupCustomizationExit);
        resolve();
      }

      // Wait until the next frame before setting the class to ensure
      // we do start the animation.
      this.window.requestAnimationFrame(() => {
        this.window.requestAnimationFrame(() => {
          animationNode.classList.add("animate-out");
          animationNode.ownerGlobal.gNavToolbox.addEventListener("customizationending", cleanupCustomizationExit);
          animationNode.addEventListener("animationend", cleanupWidgetAnimationEnd);
        });
      });
    });
  },

  async addToToolbar(aNode) {
    aNode = this._getCustomizableChildForNode(aNode);
    if (aNode.localName == "toolbarpaletteitem" && aNode.firstChild) {
      aNode = aNode.firstChild;
    }
    let widgetAnimationPromise = this._promiseWidgetAnimationOut(aNode);
    if (widgetAnimationPromise) {
      await widgetAnimationPromise;
    }

    let widgetToAdd = aNode.id;
    if (CustomizableUI.isSpecialWidget(widgetToAdd) && aNode.closest("#customization-palette")) {
      widgetToAdd = widgetToAdd.match(/^customizableui-special-(spring|spacer|separator)/)[1];
    }

    CustomizableUI.addWidgetToArea(widgetToAdd, CustomizableUI.AREA_NAVBAR);
    if (!this._customizing) {
      CustomizableUI.dispatchToolboxEvent("customizationchange");
    }

    // If the user explicitly moves this item, turn off autohide.
    if (aNode.id == "downloads-button") {
      Services.prefs.setBoolPref(kDownloadAutoHidePref, false);
      if (this._customizing) {
        this._showDownloadsAutoHidePanel();
      }
    }

    if (widgetAnimationPromise) {
      if (aNode.parentNode && aNode.parentNode.id.startsWith("wrapper-")) {
        aNode.parentNode.classList.remove("animate-out");
      } else {
        aNode.classList.remove("animate-out");
      }
    }
  },

  async addToPanel(aNode) {
    aNode = this._getCustomizableChildForNode(aNode);
    if (aNode.localName == "toolbarpaletteitem" && aNode.firstChild) {
      aNode = aNode.firstChild;
    }
    let widgetAnimationPromise = this._promiseWidgetAnimationOut(aNode);
    if (widgetAnimationPromise) {
      await widgetAnimationPromise;
    }

    let panel = CustomizableUI.AREA_FIXED_OVERFLOW_PANEL;
    CustomizableUI.addWidgetToArea(aNode.id, panel);
    if (!this._customizing) {
      CustomizableUI.dispatchToolboxEvent("customizationchange");
    }

    // If the user explicitly moves this item, turn off autohide.
    if (aNode.id == "downloads-button") {
      Services.prefs.setBoolPref(kDownloadAutoHidePref, false);
      if (this._customizing) {
        this._showDownloadsAutoHidePanel();
      }
    }

    if (widgetAnimationPromise) {
      if (aNode.parentNode && aNode.parentNode.id.startsWith("wrapper-")) {
        aNode.parentNode.classList.remove("animate-out");
      } else {
        aNode.classList.remove("animate-out");
      }
    }
    if (gCosmeticAnimationsEnabled) {
      let overflowButton = this.$("nav-bar-overflow-button");
      BrowserUtils.setToolbarButtonHeightProperty(overflowButton).then(() => {
        overflowButton.setAttribute("animate", "true");
        overflowButton.addEventListener("animationend", function onAnimationEnd(event) {
          if (event.animationName.startsWith("overflow-animation")) {
            this.setAttribute("fade", "true");
          } else if (event.animationName == "overflow-fade") {
            this.removeEventListener("animationend", onAnimationEnd);
            this.removeAttribute("animate");
            this.removeAttribute("fade");
          }
        });
      });
    }
  },

  async removeFromArea(aNode) {
    aNode = this._getCustomizableChildForNode(aNode);
    if (aNode.localName == "toolbarpaletteitem" && aNode.firstChild) {
      aNode = aNode.firstChild;
    }
    let widgetAnimationPromise = this._promiseWidgetAnimationOut(aNode);
    if (widgetAnimationPromise) {
      await widgetAnimationPromise;
    }

    CustomizableUI.removeWidgetFromArea(aNode.id);
    if (!this._customizing) {
      CustomizableUI.dispatchToolboxEvent("customizationchange");
    }

    // If the user explicitly removes this item, turn off autohide.
    if (aNode.id == "downloads-button") {
      Services.prefs.setBoolPref(kDownloadAutoHidePref, false);
      if (this._customizing) {
        this._showDownloadsAutoHidePanel();
      }
    }
    if (widgetAnimationPromise) {
      if (aNode.parentNode && aNode.parentNode.id.startsWith("wrapper-")) {
        aNode.parentNode.classList.remove("animate-out");
      } else {
        aNode.classList.remove("animate-out");
      }
    }
  },

  populatePalette() {
    let fragment = this.document.createDocumentFragment();
    let toolboxPalette = this.window.gNavToolbox.palette;

    try {
      let unusedWidgets = CustomizableUI.getUnusedWidgets(toolboxPalette);
      for (let widget of unusedWidgets) {
        let paletteItem = this.makePaletteItem(widget, "palette");
        if (!paletteItem) {
          continue;
        }
        fragment.appendChild(paletteItem);
      }

      let flexSpace = CustomizableUI.createSpecialWidget("spring", this.document);
      fragment.appendChild(this.wrapToolbarItem(flexSpace, "palette"));

      this.visiblePalette.appendChild(fragment);
      this._stowedPalette = this.window.gNavToolbox.palette;
      this.window.gNavToolbox.palette = this.visiblePalette;
    } catch (ex) {
      log.error(ex);
    }
  },

  // XXXunf Maybe this should use -moz-element instead of wrapping the node?
  //       Would ensure no weird interactions/event handling from original node,
  //       and makes it possible to put this in a lazy-loaded iframe/real tab
  //       while still getting rid of the need for overlays.
  makePaletteItem(aWidget, aPlace) {
    let widgetNode = aWidget.forWindow(this.window).node;
    if (!widgetNode) {
      log.error("Widget with id " + aWidget.id + " does not return a valid node");
      return null;
    }
    // Do not build a palette item for hidden widgets; there's not much to show.
    if (widgetNode.hidden) {
      return null;
    }

    let wrapper = this.createOrUpdateWrapper(widgetNode, aPlace);
    wrapper.appendChild(widgetNode);
    return wrapper;
  },

  depopulatePalette() {
    return (async () => {
      this.visiblePalette.hidden = true;
      let paletteChild = this.visiblePalette.firstChild;
      let nextChild;
      while (paletteChild) {
        nextChild = paletteChild.nextElementSibling;
        let itemId = paletteChild.firstChild.id;
        if (CustomizableUI.isSpecialWidget(itemId)) {
          this.visiblePalette.removeChild(paletteChild);
        } else {
          // XXXunf Currently this doesn't destroy the (now unused) node in the
          //       API provider case. It would be good to do so, but we need to
          //       keep strong refs to it in CustomizableUI (can't iterate of
          //       WeakMaps), and there's the question of what behavior
          //       wrappers should have if consumers keep hold of them.
          let unwrappedPaletteItem =
            await this.deferredUnwrapToolbarItem(paletteChild);
          this._stowedPalette.appendChild(unwrappedPaletteItem);
        }

        paletteChild = nextChild;
      }
      this.visiblePalette.hidden = false;
      this.window.gNavToolbox.palette = this._stowedPalette;
    })().catch(log.error);
  },

  isCustomizableItem(aNode) {
    return aNode.localName == "toolbarbutton" ||
           aNode.localName == "toolbaritem" ||
           aNode.localName == "toolbarseparator" ||
           aNode.localName == "toolbarspring" ||
           aNode.localName == "toolbarspacer";
  },

  isWrappedToolbarItem(aNode) {
    return aNode.localName == "toolbarpaletteitem";
  },

  deferredWrapToolbarItem(aNode, aPlace) {
    return new Promise(resolve => {
      dispatchFunction(() => {
        let wrapper = this.wrapToolbarItem(aNode, aPlace);
        resolve(wrapper);
      });
    });
  },

  wrapToolbarItem(aNode, aPlace) {
    if (!this.isCustomizableItem(aNode)) {
      return aNode;
    }
    let wrapper = this.createOrUpdateWrapper(aNode, aPlace);

    // It's possible that this toolbar node is "mid-flight" and doesn't have
    // a parent, in which case we skip replacing it. This can happen if a
    // toolbar item has been dragged into the palette. In that case, we tell
    // CustomizableUI to remove the widget from its area before putting the
    // widget in the palette - so the node will have no parent.
    if (aNode.parentNode) {
      aNode = aNode.parentNode.replaceChild(wrapper, aNode);
    }
    wrapper.appendChild(aNode);
    return wrapper;
  },

  createOrUpdateWrapper(aNode, aPlace, aIsUpdate) {
    let wrapper;
    if (aIsUpdate && aNode.parentNode && aNode.parentNode.localName == "toolbarpaletteitem") {
      wrapper = aNode.parentNode;
      aPlace = wrapper.getAttribute("place");
    } else {
      wrapper = this.document.createElement("toolbarpaletteitem");
      // "place" is used by toolkit to add the toolbarpaletteitem-palette
      // binding to a toolbarpaletteitem, which gives it a label node for when
      // it's sitting in the palette.
      wrapper.setAttribute("place", aPlace);
    }


    // Ensure the wrapped item doesn't look like it's in any special state, and
    // can't be interactved with when in the customization palette.
    // Note that some buttons opt out of this with the
    // keepbroadcastattributeswhencustomizing attribute.
    if (aNode.hasAttribute("command") &&
        aNode.getAttribute(kKeepBroadcastAttributes) != "true") {
      wrapper.setAttribute("itemcommand", aNode.getAttribute("command"));
      aNode.removeAttribute("command");
    }

    if (aNode.hasAttribute("observes") &&
        aNode.getAttribute(kKeepBroadcastAttributes) != "true") {
      wrapper.setAttribute("itemobserves", aNode.getAttribute("observes"));
      aNode.removeAttribute("observes");
    }

    if (aNode.getAttribute("checked") == "true") {
      wrapper.setAttribute("itemchecked", "true");
      aNode.removeAttribute("checked");
    }

    if (aNode.hasAttribute("id")) {
      wrapper.setAttribute("id", "wrapper-" + aNode.getAttribute("id"));
    }

    if (aNode.hasAttribute("label")) {
      wrapper.setAttribute("title", aNode.getAttribute("label"));
      wrapper.setAttribute("tooltiptext", aNode.getAttribute("label"));
    } else if (aNode.hasAttribute("title")) {
      wrapper.setAttribute("title", aNode.getAttribute("title"));
      wrapper.setAttribute("tooltiptext", aNode.getAttribute("title"));
    }

    if (aNode.hasAttribute("flex")) {
      wrapper.setAttribute("flex", aNode.getAttribute("flex"));
    }

    let removable = aPlace == "palette" || CustomizableUI.isWidgetRemovable(aNode);
    wrapper.setAttribute("removable", removable);

    // Allow touch events to initiate dragging in customize mode.
    // This is only supported on Windows for now.
    wrapper.setAttribute("touchdownstartsdrag", "true");

    let contextMenuAttrName = "";
    if (aNode.getAttribute("context")) {
      contextMenuAttrName = "context";
    } else if (aNode.getAttribute("contextmenu")) {
      contextMenuAttrName = "contextmenu";
    }
    let currentContextMenu = aNode.getAttribute(contextMenuAttrName);
    let contextMenuForPlace = aPlace == "menu-panel" ?
                                kPanelItemContextMenu :
                                kPaletteItemContextMenu;
    if (aPlace != "toolbar") {
      wrapper.setAttribute("context", contextMenuForPlace);
    }
    // Only keep track of the menu if it is non-default.
    if (currentContextMenu &&
        currentContextMenu != contextMenuForPlace) {
      aNode.setAttribute("wrapped-context", currentContextMenu);
      aNode.setAttribute("wrapped-contextAttrName", contextMenuAttrName);
      aNode.removeAttribute(contextMenuAttrName);
    } else if (currentContextMenu == contextMenuForPlace) {
      aNode.removeAttribute(contextMenuAttrName);
    }

    // Only add listeners for newly created wrappers:
    if (!aIsUpdate) {
      wrapper.addEventListener("mousedown", this);
      wrapper.addEventListener("mouseup", this);
    }

    if (CustomizableUI.isSpecialWidget(aNode.id)) {
      wrapper.setAttribute("title", gWidgetsBundle.GetStringFromName(aNode.nodeName + ".label"));
    }

    return wrapper;
  },

  deferredUnwrapToolbarItem(aWrapper) {
    return new Promise(resolve => {
      dispatchFunction(() => {
        let item = null;
        try {
          item = this.unwrapToolbarItem(aWrapper);
        } catch (ex) {
          Cu.reportError(ex);
        }
        resolve(item);
      });
    });
  },

  unwrapToolbarItem(aWrapper) {
    if (aWrapper.nodeName != "toolbarpaletteitem") {
      return aWrapper;
    }
    aWrapper.removeEventListener("mousedown", this);
    aWrapper.removeEventListener("mouseup", this);

    let place = aWrapper.getAttribute("place");

    let toolbarItem = aWrapper.firstChild;
    if (!toolbarItem) {
      log.error("no toolbarItem child for " + aWrapper.tagName + "#" + aWrapper.id);
      aWrapper.remove();
      return null;
    }

    if (aWrapper.hasAttribute("itemobserves")) {
      toolbarItem.setAttribute("observes", aWrapper.getAttribute("itemobserves"));
    }

    if (aWrapper.hasAttribute("itemchecked")) {
      toolbarItem.checked = true;
    }

    if (aWrapper.hasAttribute("itemcommand")) {
      let commandID = aWrapper.getAttribute("itemcommand");
      toolbarItem.setAttribute("command", commandID);

      // XXX Bug 309953 - toolbarbuttons aren't in sync with their commands after customizing
      let command = this.$(commandID);
      if (command && command.hasAttribute("disabled")) {
        toolbarItem.setAttribute("disabled", command.getAttribute("disabled"));
      }
    }

    let wrappedContext = toolbarItem.getAttribute("wrapped-context");
    if (wrappedContext) {
      let contextAttrName = toolbarItem.getAttribute("wrapped-contextAttrName");
      toolbarItem.setAttribute(contextAttrName, wrappedContext);
      toolbarItem.removeAttribute("wrapped-contextAttrName");
      toolbarItem.removeAttribute("wrapped-context");
    } else if (place == "menu-panel") {
      toolbarItem.setAttribute("context", kPanelItemContextMenu);
    }

    if (aWrapper.parentNode) {
      aWrapper.parentNode.replaceChild(toolbarItem, aWrapper);
    }
    return toolbarItem;
  },

  async _wrapToolbarItem(aArea) {
    let target = CustomizableUI.getCustomizeTargetForArea(aArea, this.window);
    if (!target || this.areas.has(target)) {
      return null;
    }

    this._addDragHandlers(target);
    for (let child of target.children) {
      if (this.isCustomizableItem(child) && !this.isWrappedToolbarItem(child)) {
        await this.deferredWrapToolbarItem(child, CustomizableUI.getPlaceForItem(child)).catch(log.error);
      }
    }
    this.areas.add(target);
    return target;
  },

  _wrapToolbarItemSync(aArea) {
    let target = CustomizableUI.getCustomizeTargetForArea(aArea, this.window);
    if (!target || this.areas.has(target)) {
      return null;
    }

    this._addDragHandlers(target);
    try {
      for (let child of target.children) {
        if (this.isCustomizableItem(child) && !this.isWrappedToolbarItem(child)) {
          this.wrapToolbarItem(child, CustomizableUI.getPlaceForItem(child));
        }
      }
    } catch (ex) {
      log.error(ex, ex.stack);
    }

    this.areas.add(target);
    return target;
  },

  async _wrapToolbarItems() {
    for (let area of CustomizableUI.areas) {
      await this._wrapToolbarItem(area);
    }
  },

  _addDragHandlers(aTarget) {
    // Allow dropping on the padding of the arrow panel.
    if (aTarget.id == CustomizableUI.AREA_FIXED_OVERFLOW_PANEL) {
      aTarget = this.$("customization-panelHolder");
    }
    aTarget.addEventListener("dragstart", this, true);
    aTarget.addEventListener("dragover", this, true);
    aTarget.addEventListener("dragexit", this, true);
    aTarget.addEventListener("drop", this, true);
    aTarget.addEventListener("dragend", this, true);
  },

  _wrapItemsInArea(target) {
    for (let child of target.children) {
      if (this.isCustomizableItem(child)) {
        this.wrapToolbarItem(child, CustomizableUI.getPlaceForItem(child));
      }
    }
  },

  _removeDragHandlers(aTarget) {
    // Remove handler from different target if it was added to
    // allow dropping on the padding of the arrow panel.
    if (aTarget.id == CustomizableUI.AREA_FIXED_OVERFLOW_PANEL) {
      aTarget = this.$("customization-panelHolder");
    }
    aTarget.removeEventListener("dragstart", this, true);
    aTarget.removeEventListener("dragover", this, true);
    aTarget.removeEventListener("dragexit", this, true);
    aTarget.removeEventListener("drop", this, true);
    aTarget.removeEventListener("dragend", this, true);
  },

  _unwrapItemsInArea(target) {
    for (let toolbarItem of target.children) {
      if (this.isWrappedToolbarItem(toolbarItem)) {
        this.unwrapToolbarItem(toolbarItem);
      }
    }
  },

  _unwrapToolbarItems() {
    return (async () => {
      for (let target of this.areas) {
        for (let toolbarItem of target.children) {
          if (this.isWrappedToolbarItem(toolbarItem)) {
            await this.deferredUnwrapToolbarItem(toolbarItem);
          }
        }
        this._removeDragHandlers(target);
      }
      this.areas.clear();
    })().catch(log.error);
  },

  persistCurrentSets(aSetBeforePersisting) {
    let document = this.document;
    let toolbars = document.querySelectorAll("toolbar[customizable='true'][currentset]");
    for (let toolbar of toolbars) {
      if (aSetBeforePersisting) {
        let set = toolbar.currentSet;
        toolbar.setAttribute("currentset", set);
      }
      // Persist the currentset attribute directly on hardcoded toolbars.
      document.persist(toolbar.id, "currentset");
    }
  },

  reset() {
    this.resetting = true;
    // Disable the reset button temporarily while resetting:
    let btn = this.$("customization-reset-button");
    BrowserUITelemetry.countCustomizationEvent("reset");
    btn.disabled = true;
    return (async () => {
      await this.depopulatePalette();
      await this._unwrapToolbarItems();

      CustomizableUI.reset();

      this._updateLWThemeButtonIcon();

      await this._wrapToolbarItems();
      this.populatePalette();

      this.persistCurrentSets(true);

      this._updateResetButton();
      this._updateUndoResetButton();
      this._updateEmptyPaletteNotice();
      this._moveDownloadsButtonToNavBar = false;
      this.resetting = false;
      if (!this._wantToBeInCustomizeMode) {
        this.exit();
      }
    })().catch(log.error);
  },

  undoReset() {
    this.resetting = true;

    return (async () => {
      await this.depopulatePalette();
      await this._unwrapToolbarItems();

      CustomizableUI.undoReset();

      this._updateLWThemeButtonIcon();

      await this._wrapToolbarItems();
      this.populatePalette();

      this.persistCurrentSets(true);

      this._updateResetButton();
      this._updateUndoResetButton();
      this._updateEmptyPaletteNotice();
      this._moveDownloadsButtonToNavBar = false;
      this.resetting = false;
    })().catch(log.error);
  },

  _onToolbarVisibilityChange(aEvent) {
    let toolbar = aEvent.target;
    if (aEvent.detail.visible && toolbar.getAttribute("customizable") == "true") {
      toolbar.setAttribute("customizing", "true");
    } else {
      toolbar.removeAttribute("customizing");
    }
    this._onUIChange();
  },

  onWidgetMoved(aWidgetId, aArea, aOldPosition, aNewPosition) {
    this._onUIChange();
  },

  onWidgetAdded(aWidgetId, aArea, aPosition) {
    this._onUIChange();
  },

  onWidgetRemoved(aWidgetId, aArea) {
    this._onUIChange();
  },

  onWidgetBeforeDOMChange(aNodeToChange, aSecondaryNode, aContainer) {
    if (aContainer.ownerGlobal != this.window || this.resetting) {
      return;
    }
    // If we get called for widgets that aren't in the window yet, they might not have
    // a parentNode at all.
    if (aNodeToChange.parentNode) {
      this.unwrapToolbarItem(aNodeToChange.parentNode);
    }
    if (aSecondaryNode) {
      this.unwrapToolbarItem(aSecondaryNode.parentNode);
    }
  },

  onWidgetAfterDOMChange(aNodeToChange, aSecondaryNode, aContainer) {
    if (aContainer.ownerGlobal != this.window || this.resetting) {
      return;
    }
    // If the node is still attached to the container, wrap it again:
    if (aNodeToChange.parentNode) {
      let place = CustomizableUI.getPlaceForItem(aNodeToChange);
      this.wrapToolbarItem(aNodeToChange, place);
      if (aSecondaryNode) {
        this.wrapToolbarItem(aSecondaryNode, place);
      }
    } else {
      // If not, it got removed.

      // If an API-based widget is removed while customizing, append it to the palette.
      // The _applyDrop code itself will take care of positioning it correctly, if
      // applicable. We need the code to be here so removing widgets using CustomizableUI's
      // API also does the right thing (and adds it to the palette)
      let widgetId = aNodeToChange.id;
      let widget = CustomizableUI.getWidget(widgetId);
      if (widget.provider == CustomizableUI.PROVIDER_API) {
        let paletteItem = this.makePaletteItem(widget, "palette");
        this.visiblePalette.appendChild(paletteItem);
      }
    }
  },

  onWidgetDestroyed(aWidgetId) {
    let wrapper = this.$("wrapper-" + aWidgetId);
    if (wrapper) {
      wrapper.remove();
    }
  },

  onWidgetAfterCreation(aWidgetId, aArea) {
    // If the node was added to an area, we would have gotten an onWidgetAdded notification,
    // plus associated DOM change notifications, so only do stuff for the palette:
    if (!aArea) {
      let widgetNode = this.$(aWidgetId);
      if (widgetNode) {
        this.wrapToolbarItem(widgetNode, "palette");
      } else {
        let widget = CustomizableUI.getWidget(aWidgetId);
        this.visiblePalette.appendChild(this.makePaletteItem(widget, "palette"));
      }
    }
  },

  onAreaNodeRegistered(aArea, aContainer) {
    if (aContainer.ownerDocument == this.document) {
      this._wrapItemsInArea(aContainer);
      this._addDragHandlers(aContainer);
      this.areas.add(aContainer);
    }
  },

  onAreaNodeUnregistered(aArea, aContainer, aReason) {
    if (aContainer.ownerDocument == this.document && aReason == CustomizableUI.REASON_AREA_UNREGISTERED) {
      this._unwrapItemsInArea(aContainer);
      this._removeDragHandlers(aContainer);
      this.areas.delete(aContainer);
    }
  },

  openAddonsManagerThemes(aEvent) {
    aEvent.target.parentNode.parentNode.hidePopup();
    this.window.BrowserOpenAddonsMgr("addons://list/theme");
  },

  getMoreThemes(aEvent) {
    aEvent.target.parentNode.parentNode.hidePopup();
    let getMoreURL = Services.urlFormatter.formatURLPref("lightweightThemes.getMoreURL");
    this.window.openTrustedLinkIn(getMoreURL, "tab");
  },

  updateUIDensity(mode) {
    this.window.gUIDensity.update(mode);
  },

  setUIDensity(mode) {
    let win = this.window;
    let gUIDensity = win.gUIDensity;
    let currentDensity = gUIDensity.getCurrentDensity();
    let panel = win.document.getElementById("customization-uidensity-menu");

    Services.prefs.setIntPref(gUIDensity.uiDensityPref, mode);

    // If the user is choosing a different UI density mode while
    // the mode is overriden to Touch, remove the override.
    if (currentDensity.overridden) {
      Services.prefs.setBoolPref(gUIDensity.autoTouchModePref, false);
    }

    this._onUIChange();
    panel.hidePopup();
  },

  resetUIDensity() {
    this.window.gUIDensity.update();
  },

  onUIDensityMenuShowing() {
    let win = this.window;
    let doc = win.document;
    let gUIDensity = win.gUIDensity;
    let currentDensity = gUIDensity.getCurrentDensity();

    let normalItem = doc.getElementById("customization-uidensity-menuitem-normal");
    normalItem.mode = gUIDensity.MODE_NORMAL;

    let compactItem = doc.getElementById("customization-uidensity-menuitem-compact");
    compactItem.mode = gUIDensity.MODE_COMPACT;

    let items = [normalItem, compactItem];

    let touchItem = doc.getElementById("customization-uidensity-menuitem-touch");
    // Touch mode can not be enabled in OSX right now.
    if (touchItem) {
      touchItem.mode = gUIDensity.MODE_TOUCH;
      items.push(touchItem);
    }

    // Mark the active mode menuitem.
    for (let item of items) {
      if (item.mode == currentDensity.mode) {
        item.setAttribute("aria-checked", "true");
        item.setAttribute("active", "true");
      } else {
        item.removeAttribute("aria-checked");
        item.removeAttribute("active");
      }
    }

    // Add menu items for automatically switching to Touch mode in Windows Tablet Mode,
    // which is only available in Windows 10.
    if (AppConstants.isPlatformAndVersionAtLeast("win", "10")) {
      let spacer = doc.getElementById("customization-uidensity-touch-spacer");
      let checkbox = doc.getElementById("customization-uidensity-autotouchmode-checkbox");
      spacer.removeAttribute("hidden");
      checkbox.removeAttribute("hidden");

      // Show a hint that the UI density was overridden automatically.
      if (currentDensity.overridden) {
        let sb = Services.strings.createBundle("chrome://browser/locale/uiDensity.properties");
        touchItem.setAttribute("acceltext",
                                 sb.GetStringFromName("uiDensity.menuitem-touch.acceltext"));
      } else {
        touchItem.removeAttribute("acceltext");
      }

      let autoTouchMode = Services.prefs.getBoolPref(win.gUIDensity.autoTouchModePref);
      if (autoTouchMode) {
        checkbox.setAttribute("checked", "true");
      } else {
        checkbox.removeAttribute("checked");
      }
    }
  },

  updateAutoTouchMode(checked) {
    Services.prefs.setBoolPref("browser.touchmode.auto", checked);
    // Re-render the menu items since the active mode might have
    // change because of this.
    this.onUIDensityMenuShowing();
    this._onUIChange();
  },

  onLWThemesMenuShowing(aEvent) {
    const DEFAULT_THEME_ID = "default-theme@mozilla.org";
    const LIGHT_THEME_ID = "firefox-compact-light@mozilla.org";
    const DARK_THEME_ID = "firefox-compact-dark@mozilla.org";
    const MAX_THEME_COUNT = 6;

    this._clearLWThemesMenu(aEvent.target);

    function previewTheme(aPreviewThemeEvent) {
      LightweightThemeManager.previewTheme(
        aPreviewThemeEvent.target.theme.id != DEFAULT_THEME_ID ?
        aPreviewThemeEvent.target.theme : null);
    }

    function resetPreview() {
      LightweightThemeManager.resetPreview();
    }

    let onThemeSelected = panel => {
      this._updateLWThemeButtonIcon();
      this._onUIChange();
      panel.hidePopup();
    };

    let doc = this.window.document;

    function buildToolbarButton(aTheme) {
      let tbb = doc.createElement("toolbarbutton");
      tbb.theme = aTheme;
      tbb.setAttribute("label", aTheme.name);
      tbb.setAttribute("image", aTheme.iconURL);
      if (aTheme.description)
        tbb.setAttribute("tooltiptext", aTheme.description);
      tbb.setAttribute("tabindex", "0");
      tbb.classList.add("customization-lwtheme-menu-theme");
      let isActive = activeThemeID == aTheme.id;
      tbb.setAttribute("aria-checked", isActive);
      tbb.setAttribute("role", "menuitemradio");
      if (isActive) {
        tbb.setAttribute("active", "true");
      }
      tbb.addEventListener("focus", previewTheme);
      tbb.addEventListener("mouseover", previewTheme);
      tbb.addEventListener("blur", resetPreview);
      tbb.addEventListener("mouseout", resetPreview);

      return tbb;
    }

    let themes = [];
    let lwts = LightweightThemeManager.usedThemes;
    let currentLwt = LightweightThemeManager.currentTheme;

    let activeThemeID = currentLwt ? currentLwt.id : DEFAULT_THEME_ID;

    // Move the current theme (if any) and the light/dark themes to the start:
    let importantThemes = [DEFAULT_THEME_ID, LIGHT_THEME_ID, DARK_THEME_ID];
    if (currentLwt && !importantThemes.includes(currentLwt.id)) {
      importantThemes.push(currentLwt.id);
    }
    for (let importantTheme of importantThemes) {
      let themeIndex = lwts.findIndex(theme => theme.id == importantTheme);
      if (themeIndex > -1) {
        themes.push(...lwts.splice(themeIndex, 1));
      }
    }
    themes = themes.concat(lwts);
    if (themes.length > MAX_THEME_COUNT)
      themes.length = MAX_THEME_COUNT;

    let footer = doc.getElementById("customization-lwtheme-menu-footer");
    let panel = footer.parentNode;
    let recommendedLabel = doc.getElementById("customization-lwtheme-menu-recommended");
    for (let theme of themes) {
      let button = buildToolbarButton(theme);
      button.addEventListener("command", () => {
        if ("userDisabled" in button.theme)
          button.theme.userDisabled = false;
        else
          LightweightThemeManager.currentTheme = button.theme;
        onThemeSelected(panel);
      });
      panel.insertBefore(button, recommendedLabel);
    }

    let lwthemePrefs = Services.prefs.getBranch("lightweightThemes.");
    let recommendedThemes = lwthemePrefs.getStringPref("recommendedThemes");
    recommendedThemes = JSON.parse(recommendedThemes);
    let sb = Services.strings.createBundle("chrome://browser/locale/lightweightThemes.properties");
    for (let theme of recommendedThemes) {
      try {
        theme.name = sb.GetStringFromName("lightweightThemes." + theme.id + ".name");
        theme.description = sb.GetStringFromName("lightweightThemes." + theme.id + ".description");
      } catch (ex) {
        // If finding strings for this failed, just don't build it. This can
        // happen for users with 'older' recommended themes lists, some of which
        // have since been removed from Firefox.
        continue;
      }
      let button = buildToolbarButton(theme);
      button.addEventListener("command", () => {
        LightweightThemeManager.setLocalTheme(button.theme);
        recommendedThemes = recommendedThemes.filter((aTheme) => { return aTheme.id != button.theme.id; });
        lwthemePrefs.setStringPref("recommendedThemes",
                                   JSON.stringify(recommendedThemes));
        onThemeSelected(panel);
      });
      panel.insertBefore(button, footer);
    }
    let hideRecommendedLabel = (footer.previousSibling == recommendedLabel);
    recommendedLabel.hidden = hideRecommendedLabel;
  },

  _clearLWThemesMenu(panel) {
    let footer = this.$("customization-lwtheme-menu-footer");
    let recommendedLabel = this.$("customization-lwtheme-menu-recommended");
    for (let element of [footer, recommendedLabel]) {
      while (element.previousSibling &&
             element.previousSibling.localName == "toolbarbutton") {
        element.previousSibling.remove();
      }
    }

    // Workaround for bug 1059934
    panel.removeAttribute("height");
  },

  _onUIChange() {
    this._changed = true;
    if (!this.resetting) {
      this._updateResetButton();
      this._updateUndoResetButton();
      this._updateEmptyPaletteNotice();
    }
    CustomizableUI.dispatchToolboxEvent("customizationchange");
  },

  _updateEmptyPaletteNotice() {
    let paletteItems = this.visiblePalette.getElementsByTagName("toolbarpaletteitem");
    let whimsyButton = this.$("whimsy-button");

    if (paletteItems.length == 1 &&
        paletteItems[0].id.includes("wrapper-customizableui-special-spring")) {
      whimsyButton.hidden = false;
    } else {
      this.togglePong(false);
      whimsyButton.hidden = true;
    }
  },

  _updateResetButton() {
    let btn = this.$("customization-reset-button");
    btn.disabled = CustomizableUI.inDefaultState;
  },

  _updateUndoResetButton() {
    let undoResetButton =  this.$("customization-undo-reset-button");
    undoResetButton.hidden = !CustomizableUI.canUndoReset;
  },

  handleEvent(aEvent) {
    switch (aEvent.type) {
      case "toolbarvisibilitychange":
        this._onToolbarVisibilityChange(aEvent);
        break;
      case "dragstart":
        this._onDragStart(aEvent);
        break;
      case "dragover":
        this._onDragOver(aEvent);
        break;
      case "drop":
        this._onDragDrop(aEvent);
        break;
      case "dragexit":
        this._onDragExit(aEvent);
        break;
      case "dragend":
        this._onDragEnd(aEvent);
        break;
      case "mousedown":
        this._onMouseDown(aEvent);
        break;
      case "mouseup":
        this._onMouseUp(aEvent);
        break;
      case "keypress":
        if (aEvent.keyCode == aEvent.DOM_VK_ESCAPE) {
          this.exit();
        }
        break;
      case "unload":
        this.uninit();
        break;
    }
  },

  /**
   * We handle dragover/drop on the outer palette separately
   * to avoid overlap with other drag/drop handlers.
   */
  _setupPaletteDragging() {
    this._addDragHandlers(this.visiblePalette);

    this.paletteDragHandler = (aEvent) => {
      let originalTarget = aEvent.originalTarget;
      if (this._isUnwantedDragDrop(aEvent) ||
          this.visiblePalette.contains(originalTarget) ||
          this.$("customization-panelHolder").contains(originalTarget)) {
        return;
      }
      // We have a dragover/drop on the palette.
      if (aEvent.type == "dragover") {
        this._onDragOver(aEvent, this.visiblePalette);
      } else {
        this._onDragDrop(aEvent, this.visiblePalette);
      }
    };
    let contentContainer = this.$("customization-content-container");
    contentContainer.addEventListener("dragover", this.paletteDragHandler, true);
    contentContainer.addEventListener("drop", this.paletteDragHandler, true);
  },

  _teardownPaletteDragging() {
    DragPositionManager.stop();
    this._removeDragHandlers(this.visiblePalette);

    let contentContainer = this.$("customization-content-container");
    contentContainer.removeEventListener("dragover", this.paletteDragHandler, true);
    contentContainer.removeEventListener("drop", this.paletteDragHandler, true);
    delete this.paletteDragHandler;
  },

  observe(aSubject, aTopic, aData) {
    switch (aTopic) {
      case "nsPref:changed":
        this._updateResetButton();
        this._updateUndoResetButton();
        if (this._canDrawInTitlebar()) {
          this._updateTitlebarCheckbox();
          this._updateDragSpaceCheckbox();
        }
        this._updateBlueThemeCheckbox();
        break;
    }
  },

  _canDrawInTitlebar() {
    return this.window.TabsInTitlebar.systemSupported;
  },

  _updateTitlebarCheckbox() {
    let drawInTitlebar = Services.prefs.getBoolPref(kDrawInTitlebarPref, true);
    let checkbox = this.$("customization-titlebar-visibility-checkbox");
    // Drawing in the titlebar means 'hiding' the titlebar.
    // We use the attribute rather than a property because if we're not in
    // customize mode the button is hidden and properties don't work.
    if (drawInTitlebar) {
      checkbox.removeAttribute("checked");
    } else {
      checkbox.setAttribute("checked", "true");
    }
  },

  _updateDragSpaceCheckbox() {
    let extraDragSpace = Services.prefs.getBoolPref(kExtraDragSpacePref);
    let drawInTitlebar = Services.prefs.getBoolPref(kDrawInTitlebarPref, true);
    let menuBar = this.$("toolbar-menubar");
    let menuBarEnabled = menuBar
      && AppConstants.platform != "macosx"
      && menuBar.getAttribute("autohide") != "true";

    let checkbox = this.$("customization-extra-drag-space-checkbox");
    if (extraDragSpace) {
      checkbox.setAttribute("checked", "true");
    } else {
      checkbox.removeAttribute("checked");
    }

    if (!drawInTitlebar || menuBarEnabled) {
      checkbox.setAttribute("disabled", "true");
    } else {
      checkbox.removeAttribute("disabled");
    }
  },

  _updateBlueThemeCheckbox() {
    let showBlueTheme = Services.prefs.getBoolPref(kCliqzBlueThemePref, true);
    let checkbox = this.document.getElementById("customization-cliqz-blue-theme-checkbox");

    if (showBlueTheme) {
      checkbox.setAttribute("checked", "true");
    } else {
      checkbox.removeAttribute("checked");
    }
  },

  toggleTitlebar(aShouldShowTitlebar) {
    // Drawing in the titlebar means not showing the titlebar, hence the negation:
    Services.prefs.setBoolPref(kDrawInTitlebarPref, !aShouldShowTitlebar);
    this._updateDragSpaceCheckbox();
  },

  toggleDragSpace(aShouldShowDragSpace) {
    Services.prefs.setBoolPref(kExtraDragSpacePref, aShouldShowDragSpace);
  },

  toggleBlueTheme(aShouldShowBlueTheme) {
    Services.prefs.setBoolPref(kCliqzBlueThemePref, aShouldShowBlueTheme);
    this._updateBlueThemeCheckbox();
  },

  get _dwu() {
    if (!this.__dwu) {
      this.__dwu = this.window.QueryInterface(Ci.nsIInterfaceRequestor).getInterface(Ci.nsIDOMWindowUtils);
    }
    return this.__dwu;
  },

  get _dir() {
    if (!this.__dir) {
      this.__dir = this.window.getComputedStyle(this.document.documentElement).direction;
    }
    return this.__dir;
  },

  _onDragStart(aEvent) {
    __dumpDragData(aEvent);
    let item = aEvent.target;
    while (item && item.localName != "toolbarpaletteitem") {
      if (item.localName == "toolbar" || item.id == kPaletteId ||
          item.id == "customization-panelHolder") {
        return;
      }
      item = item.parentNode;
    }

    let draggedItem = item.firstChild;
    let placeForItem = CustomizableUI.getPlaceForItem(item);

    let dt = aEvent.dataTransfer;
    let documentId = aEvent.target.ownerDocument.documentElement.id;

    dt.mozSetDataAt(kDragDataTypePrefix + documentId, draggedItem.id, 0);
    dt.effectAllowed = "move";

    let itemRect = this._dwu.getBoundsWithoutFlushing(draggedItem);
    let itemCenter = {x: itemRect.left + itemRect.width / 2,
                      y: itemRect.top + itemRect.height / 2};
    this._dragOffset = {x: aEvent.clientX - itemCenter.x,
                        y: aEvent.clientY - itemCenter.y};

    let toolbarParent = draggedItem.closest("toolbar");
    if (toolbarParent) {
      let toolbarRect = this._dwu.getBoundsWithoutFlushing(toolbarParent);
      toolbarParent.style.minHeight = toolbarRect.height + "px";
    }

    gDraggingInToolbars = new Set();

    // Hack needed so that the dragimage will still show the
    // item as it appeared before it was hidden.
    this._initializeDragAfterMove = () => {
      // For automated tests, we sometimes start exiting customization mode
      // before this fires, which leaves us with placeholders inserted after
      // we've exited. So we need to check that we are indeed customizing.
      if (this._customizing && !this._transitioning) {
        item.hidden = true;
        DragPositionManager.start(this.window);
        let canUsePrevSibling = placeForItem == "toolbar" || placeForItem == "menu-panel";
        if (item.nextSibling) {
          this._setDragActive(item.nextSibling, "before", draggedItem.id, placeForItem);
          this._dragOverItem = item.nextSibling;
        } else if (canUsePrevSibling && item.previousSibling) {
          this._setDragActive(item.previousSibling, "after", draggedItem.id, placeForItem);
          this._dragOverItem = item.previousSibling;
        }
        let currentArea = this._getCustomizableParent(item);
        currentArea.setAttribute("draggingover", "true");
      }
      this._initializeDragAfterMove = null;
      this.window.clearTimeout(this._dragInitializeTimeout);
    };
    this._dragInitializeTimeout = this.window.setTimeout(this._initializeDragAfterMove, 0);
  },

  _onDragOver(aEvent, aOverrideTarget) {
    if (this._isUnwantedDragDrop(aEvent)) {
      return;
    }
    if (this._initializeDragAfterMove) {
      this._initializeDragAfterMove();
    }

    __dumpDragData(aEvent);

    let document = aEvent.target.ownerDocument;
    let documentId = document.documentElement.id;
    if (!aEvent.dataTransfer.mozTypesAt(0)) {
      return;
    }

    let draggedItemId =
      aEvent.dataTransfer.mozGetDataAt(kDragDataTypePrefix + documentId, 0);
    let draggedWrapper = document.getElementById("wrapper-" + draggedItemId);
    let targetArea = this._getCustomizableParent(aOverrideTarget || aEvent.currentTarget);
    let originArea = this._getCustomizableParent(draggedWrapper);

    // Do nothing if the target or origin are not customizable.
    if (!targetArea || !originArea) {
      return;
    }

    // Do nothing if the widget is not allowed to be removed.
    if (targetArea.id == kPaletteId &&
       !CustomizableUI.isWidgetRemovable(draggedItemId)) {
      return;
    }

    // Do nothing if the widget is not allowed to move to the target area.
    if (targetArea.id != kPaletteId &&
        !CustomizableUI.canWidgetMoveToArea(draggedItemId, targetArea.id)) {
      return;
    }

    let targetAreaType = CustomizableUI.getPlaceForItem(targetArea);
    let targetNode = this._getDragOverNode(aEvent, targetArea, targetAreaType, draggedItemId);

    // We need to determine the place that the widget is being dropped in
    // the target.
    let dragOverItem, dragValue;
    if (targetNode == targetArea.customizationTarget) {
      // We'll assume if the user is dragging directly over the target, that
      // they're attempting to append a child to that target.
      dragOverItem = (targetAreaType == "toolbar"
                        ? this._findVisiblePreviousSiblingNode(targetNode.lastChild)
                        : targetNode.lastChild) ||
                     targetNode;
      dragValue = "after";
    } else {
      let targetParent = targetNode.parentNode;
      let position = Array.indexOf(targetParent.children, targetNode);
      if (position == -1) {
        dragOverItem = (targetAreaType == "toolbar"
                          ? this._findVisiblePreviousSiblingNode(targetNode.lastChild)
                          : targetNode.lastChild);
        dragValue = "after";
      } else {
        dragOverItem = targetParent.children[position];
        if (targetAreaType == "toolbar") {
          // Check if the aDraggedItem is hovered past the first half of dragOverItem
          let itemRect = this._dwu.getBoundsWithoutFlushing(dragOverItem);
          let dropTargetCenter = itemRect.left + (itemRect.width / 2);
          let existingDir = dragOverItem.getAttribute("dragover");
          let dirFactor = this._dir == "ltr" ? 1 : -1;
          if (existingDir == "before") {
            dropTargetCenter += (parseInt(dragOverItem.style.borderInlineStartWidth) || 0) / 2 * dirFactor;
          } else {
            dropTargetCenter -= (parseInt(dragOverItem.style.borderInlineEndWidth) || 0) / 2 * dirFactor;
          }
          let before = this._dir == "ltr" ? aEvent.clientX < dropTargetCenter : aEvent.clientX > dropTargetCenter;
          dragValue = before ? "before" : "after";
        } else if (targetAreaType == "menu-panel") {
          let itemRect = this._dwu.getBoundsWithoutFlushing(dragOverItem);
          let dropTargetCenter = itemRect.top + (itemRect.height / 2);
          let existingDir = dragOverItem.getAttribute("dragover");
          if (existingDir == "before") {
            dropTargetCenter += (parseInt(dragOverItem.style.borderBlockStartWidth) || 0) / 2;
          } else {
            dropTargetCenter -= (parseInt(dragOverItem.style.borderBlockEndWidth) || 0) / 2;
          }
          dragValue = aEvent.clientY < dropTargetCenter ? "before" : "after";
        } else {
          dragValue = "before";
        }
      }
    }

    if (this._dragOverItem && dragOverItem != this._dragOverItem) {
      this._cancelDragActive(this._dragOverItem, dragOverItem);
    }

    if (dragOverItem != this._dragOverItem || dragValue != dragOverItem.getAttribute("dragover")) {
      if (dragOverItem != targetArea.customizationTarget) {
        this._setDragActive(dragOverItem, dragValue, draggedItemId, targetAreaType);
      }
      this._dragOverItem = dragOverItem;
      targetArea.setAttribute("draggingover", "true");
    }

    aEvent.preventDefault();
    aEvent.stopPropagation();
  },

  _onDragDrop(aEvent, aOverrideTarget) {
    if (this._isUnwantedDragDrop(aEvent)) {
      return;
    }

    __dumpDragData(aEvent);
    this._initializeDragAfterMove = null;
    this.window.clearTimeout(this._dragInitializeTimeout);

    let targetArea = this._getCustomizableParent(aOverrideTarget || aEvent.currentTarget);
    let document = aEvent.target.ownerDocument;
    let documentId = document.documentElement.id;
    let draggedItemId =
      aEvent.dataTransfer.mozGetDataAt(kDragDataTypePrefix + documentId, 0);
    let draggedWrapper = document.getElementById("wrapper-" + draggedItemId);
    let originArea = this._getCustomizableParent(draggedWrapper);
    if (this._dragSizeMap) {
      this._dragSizeMap = new WeakMap();
    }
    // Do nothing if the target area or origin area are not customizable.
    if (!targetArea || !originArea) {
      return;
    }
    let targetNode = this._dragOverItem;
    let dropDir = targetNode.getAttribute("dragover");
    // Need to insert *after* this node if we promised the user that:
    if (targetNode != targetArea && dropDir == "after") {
      if (targetNode.nextSibling) {
        targetNode = targetNode.nextSibling;
      } else {
        targetNode = targetArea;
      }
    }
    if (targetNode.tagName == "toolbarpaletteitem") {
      targetNode = targetNode.firstChild;
    }

    this._cancelDragActive(this._dragOverItem, null, true);

    try {
      this._applyDrop(aEvent, targetArea, originArea, draggedItemId, targetNode);
    } catch (ex) {
      log.error(ex, ex.stack);
    }

    // If the user explicitly moves this item, turn off autohide.
    if (draggedItemId == "downloads-button") {
      Services.prefs.setBoolPref(kDownloadAutoHidePref, false);
      this._showDownloadsAutoHidePanel();
    }
  },

  _applyDrop(aEvent, aTargetArea, aOriginArea, aDraggedItemId, aTargetNode) {
    let document = aEvent.target.ownerDocument;
    let draggedItem = document.getElementById(aDraggedItemId);
    draggedItem.hidden = false;
    draggedItem.removeAttribute("mousedown");

    let toolbarParent = draggedItem.closest("toolbar");
    if (toolbarParent) {
      toolbarParent.style.removeProperty("min-height");
    }

    // Do nothing if the target was dropped onto itself (ie, no change in area
    // or position).
    if (draggedItem == aTargetNode) {
      return;
    }

    // Is the target area the customization palette?
    if (aTargetArea.id == kPaletteId) {
      // Did we drag from outside the palette?
      if (aOriginArea.id !== kPaletteId) {
        if (!CustomizableUI.isWidgetRemovable(aDraggedItemId)) {
          return;
        }

        CustomizableUI.removeWidgetFromArea(aDraggedItemId);
        BrowserUITelemetry.countCustomizationEvent("remove");
        // Special widgets are removed outright, we can return here:
        if (CustomizableUI.isSpecialWidget(aDraggedItemId)) {
          return;
        }
      }
      draggedItem = draggedItem.parentNode;

      // If the target node is the palette itself, just append
      if (aTargetNode == this.visiblePalette) {
        this.visiblePalette.appendChild(draggedItem);
      } else {
        // The items in the palette are wrapped, so we need the target node's parent here:
        this.visiblePalette.insertBefore(draggedItem, aTargetNode.parentNode);
      }
      if (aOriginArea.id !== kPaletteId) {
        // The dragend event already fires when the item moves within the palette.
        this._onDragEnd(aEvent);
      }
      return;
    }

    if (!CustomizableUI.canWidgetMoveToArea(aDraggedItemId, aTargetArea.id)) {
      return;
    }

    // Skipintoolbarset items won't really be moved:
    if (draggedItem.getAttribute("skipintoolbarset") == "true") {
      // These items should never leave their area:
      if (aTargetArea != aOriginArea) {
        return;
      }
      let place = draggedItem.parentNode.getAttribute("place");
      this.unwrapToolbarItem(draggedItem.parentNode);
      if (aTargetNode == aTargetArea.customizationTarget) {
        aTargetArea.customizationTarget.appendChild(draggedItem);
      } else {
        this.unwrapToolbarItem(aTargetNode.parentNode);
        aTargetArea.customizationTarget.insertBefore(draggedItem, aTargetNode);
        this.wrapToolbarItem(aTargetNode, place);
      }
      this.wrapToolbarItem(draggedItem, place);
      BrowserUITelemetry.countCustomizationEvent("move");
      return;
    }

    // Is the target the customization area itself? If so, we just add the
    // widget to the end of the area.
    if (aTargetNode == aTargetArea.customizationTarget) {
      CustomizableUI.addWidgetToArea(aDraggedItemId, aTargetArea.id);
      // For the purposes of BrowserUITelemetry, we consider both moving a widget
      // within the same area, and adding a widget from one area to another area
      // as a "move". An "add" is only when we move an item from the palette into
      // an area.
      let custEventType = aOriginArea.id == kPaletteId ? "add" : "move";
      BrowserUITelemetry.countCustomizationEvent(custEventType);
      this._onDragEnd(aEvent);
      return;
    }

    // We need to determine the place that the widget is being dropped in
    // the target.
    let placement;
    let itemForPlacement = aTargetNode;
    // Skip the skipintoolbarset items when determining the place of the item:
    while (itemForPlacement && itemForPlacement.getAttribute("skipintoolbarset") == "true" &&
           itemForPlacement.parentNode &&
           itemForPlacement.parentNode.nodeName == "toolbarpaletteitem") {
      itemForPlacement = itemForPlacement.parentNode.nextSibling;
      if (itemForPlacement && itemForPlacement.nodeName == "toolbarpaletteitem") {
        itemForPlacement = itemForPlacement.firstChild;
      }
    }
    if (itemForPlacement) {
      let targetNodeId = (itemForPlacement.nodeName == "toolbarpaletteitem") ?
                            itemForPlacement.firstChild && itemForPlacement.firstChild.id :
                            itemForPlacement.id;
      placement = CustomizableUI.getPlacementOfWidget(targetNodeId);
    }
    if (!placement) {
      log.debug("Could not get a position for " + aTargetNode.nodeName + "#" + aTargetNode.id + "." + aTargetNode.className);
    }
    let position = placement ? placement.position : null;

    // Force creating a new spacer/spring/separator if dragging from the palette
    if (CustomizableUI.isSpecialWidget(aDraggedItemId) && aOriginArea.id == kPaletteId) {
      aDraggedItemId = aDraggedItemId.match(/^customizableui-special-(spring|spacer|separator)/)[1];
    }

    // Is the target area the same as the origin? Since we've already handled
    // the possibility that the target is the customization palette, we know
    // that the widget is moving within a customizable area.
    if (aTargetArea == aOriginArea) {
      CustomizableUI.moveWidgetWithinArea(aDraggedItemId, position);
    } else {
      CustomizableUI.addWidgetToArea(aDraggedItemId, aTargetArea.id, position);
    }

    this._onDragEnd(aEvent);

    // For BrowserUITelemetry, an "add" is only when we move an item from the palette
    // into an area. Otherwise, it's a move.
    let custEventType = aOriginArea.id == kPaletteId ? "add" : "move";
    BrowserUITelemetry.countCustomizationEvent(custEventType);

    // If we dropped onto a skipintoolbarset item, manually correct the drop location:
    if (aTargetNode != itemForPlacement) {
      let draggedWrapper = draggedItem.parentNode;
      let container = draggedWrapper.parentNode;
      container.insertBefore(draggedWrapper, aTargetNode.parentNode);
    }
  },

  _onDragExit(aEvent) {
    if (this._isUnwantedDragDrop(aEvent)) {
      return;
    }

    __dumpDragData(aEvent);

    // When leaving customization areas, cancel the drag on the last dragover item
    // We've attached the listener to areas, so aEvent.currentTarget will be the area.
    // We don't care about dragexit events fired on descendants of the area,
    // so we check that the event's target is the same as the area to which the listener
    // was attached.
    if (this._dragOverItem && aEvent.target == aEvent.currentTarget) {
      this._cancelDragActive(this._dragOverItem);
      this._dragOverItem = null;
    }
  },

  /**
   * To workaround bug 460801 we manually forward the drop event here when dragend wouldn't be fired.
   */
  _onDragEnd(aEvent) {
    if (this._isUnwantedDragDrop(aEvent)) {
      return;
    }
    this._initializeDragAfterMove = null;
    this.window.clearTimeout(this._dragInitializeTimeout);
    __dumpDragData(aEvent, "_onDragEnd");

    let document = aEvent.target.ownerDocument;
    document.documentElement.removeAttribute("customizing-movingItem");

    let documentId = document.documentElement.id;
    if (!aEvent.dataTransfer.mozTypesAt(0)) {
      return;
    }

    let draggedItemId =
      aEvent.dataTransfer.mozGetDataAt(kDragDataTypePrefix + documentId, 0);

    let draggedWrapper = document.getElementById("wrapper-" + draggedItemId);

    // DraggedWrapper might no longer available if a widget node is
    // destroyed after starting (but before stopping) a drag.
    if (draggedWrapper) {
      draggedWrapper.hidden = false;
      draggedWrapper.removeAttribute("mousedown");

      let toolbarParent = draggedWrapper.closest("toolbar");
      if (toolbarParent) {
        toolbarParent.style.removeProperty("min-height");
      }
    }

    if (this._dragOverItem) {
      this._cancelDragActive(this._dragOverItem);
      this._dragOverItem = null;
    }
    DragPositionManager.stop();
  },

  _isUnwantedDragDrop(aEvent) {
    // The simulated events generated by synthesizeDragStart/synthesizeDrop in
    // mochitests are used only for testing whether the right data is being put
    // into the dataTransfer. Neither cause a real drop to occur, so they don't
    // set the source node. There isn't a means of testing real drag and drops,
    // so this pref skips the check but it should only be set by test code.
    if (this._skipSourceNodeCheck) {
      return false;
    }

    /* Discard drag events that originated from a separate window to
       prevent content->chrome privilege escalations. */
    let mozSourceNode = aEvent.dataTransfer.mozSourceNode;
    // mozSourceNode is null in the dragStart event handler or if
    // the drag event originated in an external application.
    return !mozSourceNode ||
           mozSourceNode.ownerGlobal != this.window;
  },

  _setDragActive(aItem, aValue, aDraggedItemId, aAreaType) {
    if (!aItem) {
      return;
    }

    if (aItem.getAttribute("dragover") != aValue) {
      aItem.setAttribute("dragover", aValue);

      let window = aItem.ownerGlobal;
      let draggedItem = window.document.getElementById(aDraggedItemId);
      if (aAreaType == "palette") {
        this._setGridDragActive(aItem, draggedItem, aValue);
      } else {
        let targetArea = this._getCustomizableParent(aItem);
        let makeSpaceImmediately = false;
        if (!gDraggingInToolbars.has(targetArea.id)) {
          gDraggingInToolbars.add(targetArea.id);
          let draggedWrapper = this.$("wrapper-" + aDraggedItemId);
          let originArea = this._getCustomizableParent(draggedWrapper);
          makeSpaceImmediately = originArea == targetArea;
        }
        let propertyToMeasure = aAreaType == "toolbar" ? "width" : "height";
        // Calculate width/height of the item when it'd be dropped in this position.
        let borderWidth = this._getDragItemSize(aItem, draggedItem)[propertyToMeasure];
        let layoutSide = aAreaType == "toolbar" ? "Inline" : "Block";
        let prop, otherProp;
        if (aValue == "before") {
          prop = "border" + layoutSide + "StartWidth";
          otherProp = "border-" + layoutSide.toLowerCase() + "-end-width";
        } else {
          prop = "border" + layoutSide + "EndWidth";
          otherProp = "border-" + layoutSide.toLowerCase() + "-start-width";
        }
        if (makeSpaceImmediately) {
          aItem.setAttribute("notransition", "true");
        }
        aItem.style[prop] = borderWidth + "px";
        aItem.style.removeProperty(otherProp);
        if (makeSpaceImmediately) {
          // Force a layout flush:
          aItem.getBoundingClientRect();
          aItem.removeAttribute("notransition");
        }
      }
    }
  },
  _cancelDragActive(aItem, aNextItem, aNoTransition) {
    let currentArea = this._getCustomizableParent(aItem);
    if (!currentArea) {
      return;
    }
    let nextArea = aNextItem ? this._getCustomizableParent(aNextItem) : null;
    if (currentArea != nextArea) {
      currentArea.removeAttribute("draggingover");
    }
    let areaType = CustomizableUI.getAreaType(currentArea.id);
    if (areaType) {
      if (aNoTransition) {
        aItem.setAttribute("notransition", "true");
      }
      aItem.removeAttribute("dragover");
      // Remove all property values in the case that the end padding
      // had been set.
      aItem.style.removeProperty("border-inline-start-width");
      aItem.style.removeProperty("border-inline-end-width");
      aItem.style.removeProperty("border-block-start-width");
      aItem.style.removeProperty("border-block-end-width");
      if (aNoTransition) {
        // Force a layout flush:
        aItem.getBoundingClientRect();
        aItem.removeAttribute("notransition");
      }
    } else {
      aItem.removeAttribute("dragover");
      if (aNextItem) {
        if (nextArea == currentArea) {
          // No need to do anything if we're still dragging in this area:
          return;
        }
      }
      // Otherwise, clear everything out:
      let positionManager = DragPositionManager.getManagerForArea(currentArea);
      positionManager.clearPlaceholders(currentArea, aNoTransition);
    }
  },

  _setGridDragActive(aDragOverNode, aDraggedItem, aValue) {
    let targetArea = this._getCustomizableParent(aDragOverNode);
    let draggedWrapper = this.$("wrapper-" + aDraggedItem.id);
    let originArea = this._getCustomizableParent(draggedWrapper);
    let positionManager = DragPositionManager.getManagerForArea(targetArea);
    let draggedSize = this._getDragItemSize(aDragOverNode, aDraggedItem);
    positionManager.insertPlaceholder(targetArea, aDragOverNode, draggedSize,
                                      originArea == targetArea);
  },

  _getDragItemSize(aDragOverNode, aDraggedItem) {
    // Cache it good, cache it real good.
    if (!this._dragSizeMap)
      this._dragSizeMap = new WeakMap();
    if (!this._dragSizeMap.has(aDraggedItem))
      this._dragSizeMap.set(aDraggedItem, new WeakMap());
    let itemMap = this._dragSizeMap.get(aDraggedItem);
    let targetArea = this._getCustomizableParent(aDragOverNode);
    let currentArea = this._getCustomizableParent(aDraggedItem);
    // Return the size for this target from cache, if it exists.
    let size = itemMap.get(targetArea);
    if (size)
      return size;

    // Calculate size of the item when it'd be dropped in this position.
    let currentParent = aDraggedItem.parentNode;
    let currentSibling = aDraggedItem.nextSibling;
    const kAreaType = "cui-areatype";
    let areaType, currentType;

    if (targetArea != currentArea) {
      // Move the widget temporarily next to the placeholder.
      aDragOverNode.parentNode.insertBefore(aDraggedItem, aDragOverNode);
      // Update the node's areaType.
      areaType = CustomizableUI.getAreaType(targetArea.id);
      currentType = aDraggedItem.hasAttribute(kAreaType) &&
                    aDraggedItem.getAttribute(kAreaType);
      if (areaType)
        aDraggedItem.setAttribute(kAreaType, areaType);
      this.wrapToolbarItem(aDraggedItem, areaType || "palette");
      CustomizableUI.onWidgetDrag(aDraggedItem.id, targetArea.id);
    } else {
      aDraggedItem.parentNode.hidden = false;
    }

    // Fetch the new size.
    let rect = aDraggedItem.parentNode.getBoundingClientRect();
    size = {width: rect.width, height: rect.height};
    // Cache the found value of size for this target.
    itemMap.set(targetArea, size);

    if (targetArea != currentArea) {
      this.unwrapToolbarItem(aDraggedItem.parentNode);
      // Put the item back into its previous position.
      currentParent.insertBefore(aDraggedItem, currentSibling);
      // restore the areaType
      if (areaType) {
        if (currentType === false)
          aDraggedItem.removeAttribute(kAreaType);
        else
          aDraggedItem.setAttribute(kAreaType, currentType);
      }
      this.createOrUpdateWrapper(aDraggedItem, null, true);
      CustomizableUI.onWidgetDrag(aDraggedItem.id);
    } else {
      aDraggedItem.parentNode.hidden = true;
    }
    return size;
  },

  _getCustomizableParent(aElement) {
    if (aElement) {
      // Deal with drag/drop on the padding of the panel.
      let containingPanelHolder = aElement.closest("#customization-panelHolder");
      if (containingPanelHolder) {
        return containingPanelHolder.querySelector("#widget-overflow-fixed-list");
      }
    }

    let areas = CustomizableUI.areas;
    areas.push(kPaletteId);
    return aElement.closest(areas.map(a => "#" + CSS.escape(a)).join(","));
  },

  _getDragOverNode(aEvent, aAreaElement, aAreaType, aDraggedItemId) {
    let expectedParent = aAreaElement.customizationTarget || aAreaElement;
    if (!expectedParent.contains(aEvent.target)) {
      return expectedParent;
    }
    // Offset the drag event's position with the offset to the center of
    // the thing we're dragging
    let dragX = aEvent.clientX - this._dragOffset.x;
    let dragY = aEvent.clientY - this._dragOffset.y;

    // Ensure this is within the container
    let boundsContainer = expectedParent;
    let bounds = this._dwu.getBoundsWithoutFlushing(boundsContainer);
    dragX = Math.min(bounds.right, Math.max(dragX, bounds.left));
    dragY = Math.min(bounds.bottom, Math.max(dragY, bounds.top));

    let targetNode;
    if (aAreaType == "toolbar" || aAreaType == "menu-panel") {
      targetNode = aAreaElement.ownerDocument.elementFromPoint(dragX, dragY);
      while (targetNode && targetNode.parentNode != expectedParent) {
        targetNode = targetNode.parentNode;
      }
    } else {
      let positionManager = DragPositionManager.getManagerForArea(aAreaElement);
      // Make it relative to the container:
      dragX -= bounds.left;
      dragY -= bounds.top;
      // Find the closest node:
      targetNode = positionManager.find(aAreaElement, dragX, dragY);
    }
    return targetNode || aEvent.target;
  },

  _onMouseDown(aEvent) {
    log.debug("_onMouseDown");
    if (aEvent.button != 0) {
      return;
    }
    let doc = aEvent.target.ownerDocument;
    doc.documentElement.setAttribute("customizing-movingItem", true);
    let item = this._getWrapper(aEvent.target);
    if (item) {
      item.setAttribute("mousedown", "true");
    }
  },

  _onMouseUp(aEvent) {
    log.debug("_onMouseUp");
    if (aEvent.button != 0) {
      return;
    }
    let doc = aEvent.target.ownerDocument;
    doc.documentElement.removeAttribute("customizing-movingItem");
    let item = this._getWrapper(aEvent.target);
    if (item) {
      item.removeAttribute("mousedown");
    }
  },

  _getWrapper(aElement) {
    while (aElement && aElement.localName != "toolbarpaletteitem") {
      if (aElement.localName == "toolbar")
        return null;
      aElement = aElement.parentNode;
    }
    return aElement;
  },

  _findVisiblePreviousSiblingNode(aReferenceNode) {
    while (aReferenceNode &&
           aReferenceNode.localName == "toolbarpaletteitem" &&
           aReferenceNode.firstChild.hidden) {
      aReferenceNode = aReferenceNode.previousSibling;
    }
    return aReferenceNode;
  },

  onPaletteContextMenuShowing(event) {
   let isFlexibleSpace = event.target.triggerNode.id.includes("wrapper-customizableui-special-spring");
   event.target.querySelector(".customize-context-addToPanel").disabled = isFlexibleSpace;
 },

  onPanelContextMenuShowing(event) {
    let inPermanentArea = !!event.target.triggerNode.closest("#widget-overflow-fixed-list");
    let doc = event.target.ownerDocument;
    doc.getElementById("customizationPanelItemContextMenuUnpin").hidden = !inPermanentArea;
    doc.getElementById("customizationPanelItemContextMenuPin").hidden = inPermanentArea;
  },

  _checkForDownloadsClick(event) {
    if (event.target.closest("#wrapper-downloads-button") && event.button == 0) {
      event.view.gCustomizeMode._showDownloadsAutoHidePanel();
    }
  },

  _setupDownloadAutoHideToggle() {
    this.$(kDownloadAutohidePanelId).removeAttribute("hidden");
    this.window.addEventListener("click", this._checkForDownloadsClick, true);
  },

  _teardownDownloadAutoHideToggle() {
    this.window.removeEventListener("click", this._checkForDownloadsClick, true);
    this.$(kDownloadAutohidePanelId).hidePopup();
  },

  _maybeMoveDownloadsButtonToNavBar() {
    // If the user toggled the autohide checkbox while the item was in the
    // palette, and hasn't moved it since, move the item to the default
    // location in the navbar for them.
    if (!CustomizableUI.getPlacementOfWidget("downloads-button") &&
        this._moveDownloadsButtonToNavBar &&
        this.window.DownloadsButton.autoHideDownloadsButton) {
      let navbarPlacements = CustomizableUI.getWidgetIdsInArea("nav-bar");
      let insertionPoint = navbarPlacements.indexOf("urlbar-container");
      while (++insertionPoint < navbarPlacements.length) {
        let widget = navbarPlacements[insertionPoint];
        // If we find a non-searchbar, non-spacer node, break out of the loop:
        if (widget != "search-container" &&
             !(CustomizableUI.isSpecialWidget(widget) && widget.includes("spring"))) {
          break;
        }
      }
      CustomizableUI.addWidgetToArea("downloads-button", "nav-bar", insertionPoint);
    }
  },

  async _showDownloadsAutoHidePanel() {
    let doc = this.document;
    let panel = doc.getElementById(kDownloadAutohidePanelId);
    panel.hidePopup();
    let button = doc.getElementById("downloads-button");
    // We don't show the tooltip if the button is in the panel.
    if (button.closest("#widget-overflow-fixed-list")) {
      return;
    }

    let offsetX = 0, offsetY = 0;
    let panelOnTheLeft = false;
    let toolbarContainer = button.closest("toolbar");
    if (toolbarContainer && toolbarContainer.id == "nav-bar") {
      let navbarWidgets = CustomizableUI.getWidgetIdsInArea("nav-bar");
      if (navbarWidgets.indexOf("urlbar-container") <= navbarWidgets.indexOf("downloads-button")) {
        panelOnTheLeft = true;
      }
    } else {
      await this.window.promiseDocumentFlushed(() => {});

      if (!this._customizing || !this._wantToBeInCustomizeMode) {
        return;
      }
      let buttonBounds = this._dwu.getBoundsWithoutFlushing(button);
      let windowBounds = this._dwu.getBoundsWithoutFlushing(doc.documentElement);
      panelOnTheLeft = (buttonBounds.left + buttonBounds.width / 2) > windowBounds.width / 2;
    }
    let position;
    if (panelOnTheLeft) {
      // Tested in RTL, these get inverted automatically, so this does the
      // right thing without taking RTL into account explicitly.
      position = "leftcenter topright";
      if (toolbarContainer) {
        offsetX = 8;
      }
    } else {
      position = "rightcenter topleft";
      if (toolbarContainer) {
        offsetX = -8;
      }
    }

    let checkbox = doc.getElementById(kDownloadAutohideCheckboxId);
    if (this.window.DownloadsButton.autoHideDownloadsButton) {
      checkbox.setAttribute("checked", "true");
    } else {
      checkbox.removeAttribute("checked");
    }

    // We don't use the icon to anchor because it might be resizing because of
    // the animations for drag/drop. Hence the use of offsets.
    panel.openPopup(button, position, offsetX, offsetY);
  },

  onDownloadsAutoHideChange(event) {
    let checkbox = event.target.ownerDocument.getElementById(kDownloadAutohideCheckboxId);
    Services.prefs.setBoolPref(kDownloadAutoHidePref, checkbox.checked);
    // Ensure we move the button (back) after the user leaves customize mode.
    event.view.gCustomizeMode._moveDownloadsButtonToNavBar = checkbox.checked;
  },

  togglePong(enabled) {
    // It's possible we're toggling for a reason other than hitting
    // the button (we might be exiting, for example), so make sure that
    // the state and checkbox are in sync.
    let whimsyButton = this.$("whimsy-button");
    whimsyButton.checked = enabled;

    if (enabled) {
      this.visiblePalette.setAttribute("whimsypong", "true");
      this.pongArena.hidden = false;
      if (!this.uninitWhimsy) {
        this.uninitWhimsy = this.whimsypong();
      }
    } else {
      this.visiblePalette.removeAttribute("whimsypong");
      if (this.uninitWhimsy) {
        this.uninitWhimsy();
        this.uninitWhimsy = null;
      }
      this.pongArena.hidden = true;
    }
  },

  whimsypong() {
    function update() {
      updateBall();
      updatePlayers();
    }

    function updateBall() {
      if (ball[1] <= 0 || ball[1] >= gameSide) {
        if ((ball[1] <= 0 && (ball[0] < p1 || ball[0] > p1 + paddleWidth)) ||
            (ball[1] >= gameSide && (ball[0] < p2 || ball[0] > p2 + paddleWidth))) {
          updateScore(ball[1] <= 0 ? 0 : 1);
        } else {
          if ((ball[1] <= 0 && (ball[0] - p1 < paddleEdge || p1 + paddleWidth - ball[0] < paddleEdge)) ||
              (ball[1] >= gameSide && (ball[0] - p2 < paddleEdge || p2 + paddleWidth - ball[0] < paddleEdge))) {
            ballDxDy[0] *= Math.random() + 1.3;
            ballDxDy[0] = Math.max(Math.min(ballDxDy[0], 6), -6);
            if (Math.abs(ballDxDy[0]) == 6) {
              ballDxDy[0] += Math.sign(ballDxDy[0]) * Math.random();
            }
          } else {
            ballDxDy[0] /= 1.1;
          }
          ballDxDy[1] *= -1;
          ball[1] = ball[1] <= 0 ? 0 : gameSide;
        }
      }
      ball = [Math.max(Math.min(ball[0] + ballDxDy[0], gameSide), 0),
              Math.max(Math.min(ball[1] + ballDxDy[1], gameSide), 0)];
      if (ball[0] <= 0 || ball[0] >= gameSide) {
        ballDxDy[0] *= -1;
      }
    }

    function updatePlayers() {
      if (keydown) {
        let p1Adj = 1;
        if ((keydown == 37 && !isRTL) ||
            (keydown == 39 && isRTL)) {
          p1Adj = -1;
        }
        p1 += p1Adj * 10 * keydownAdj;
      }

      let sign = Math.sign(ballDxDy[0]);
      if ((sign > 0 && ball[0] > p2 + paddleWidth / 2) ||
          (sign < 0 && ball[0] < p2 + paddleWidth / 2)) {
        p2 += sign * 3;
      } else if ((sign > 0 && ball[0] > p2 + paddleWidth / 1.1) ||
                 (sign < 0 && ball[0] < p2 + paddleWidth / 1.1)) {
        p2 += sign * 9;
      }

      if (score >= winScore) {
        p1 = ball[0];
        p2 = ball[0];
      }
      p1 = Math.max(Math.min(p1, gameSide - paddleWidth), 0);
      p2 = Math.max(Math.min(p2, gameSide - paddleWidth), 0);
    }

    function updateScore(adj) {
      if (adj) {
        score += adj;
      } else if (--lives == 0) {
        quit = true;
      }
      ball = ballDef.slice();
      ballDxDy = ballDxDyDef.slice();
      ballDxDy[1] *= score / winScore + 1;
    }

    function draw() {
      let xAdj = isRTL ? -1 : 1;
      elements["wp-player1"].style.transform = "translate(" + (xAdj * p1) + "px, -37px)";
      elements["wp-player2"].style.transform = "translate(" + (xAdj * p2) + "px, " + gameSide + "px)";
      elements["wp-ball"].style.transform = "translate(" + (xAdj * ball[0]) + "px, " + ball[1] + "px)";
      elements["wp-score"].textContent = score;
      elements["wp-lives"].setAttribute("lives", lives);
      if (score >= winScore) {
        let arena = elements.arena;
        let image = "url(chrome://browser/skin/customizableui/whimsy.png)";
        let position = `${(isRTL ? gameSide : 0) + (xAdj * ball[0]) - 10}px ${ball[1] - 10}px`;
        let repeat = "no-repeat";
        let size = "20px";
        if (arena.style.backgroundImage) {
          if (arena.style.backgroundImage.split(",").length >= 160) {
            quit = true;
          }

          image += ", " + arena.style.backgroundImage;
          position += ", " + arena.style.backgroundPosition;
          repeat += ", " + arena.style.backgroundRepeat;
          size += ", " + arena.style.backgroundSize;
        }
        arena.style.backgroundImage = image;
        arena.style.backgroundPosition = position;
        arena.style.backgroundRepeat = repeat;
        arena.style.backgroundSize = size;
      }
    }

    function onkeydown(event) {
      keys.push(event.which);
      if (keys.length > 10) {
        keys.shift();
        let codeEntered = true;
        for (let i = 0; i < keys.length; i++) {
          if (keys[i] != keysCode[i]) {
            codeEntered = false;
            break;
          }
        }
        if (codeEntered) {
          elements.arena.setAttribute("kcode", "true");
          let spacer = document.querySelector("#customization-palette > toolbarpaletteitem");
          spacer.setAttribute("kcode", "true");
        }
      }
      if (event.which == 37 /* left */ ||
          event.which == 39 /* right */) {
        keydown = event.which;
        keydownAdj *= 1.05;
      }
    }

    function onkeyup(event) {
      if (event.which == 37 || event.which == 39) {
        keydownAdj = 1;
        keydown = 0;
      }
    }

    function uninit() {
      document.removeEventListener("keydown", onkeydown);
      document.removeEventListener("keyup", onkeyup);
      if (rAFHandle) {
        window.cancelAnimationFrame(rAFHandle);
      }
      let arena = elements.arena;
      while (arena.firstChild) {
        arena.firstChild.remove();
      }
      arena.removeAttribute("score");
      arena.removeAttribute("lives");
      arena.removeAttribute("kcode");
      arena.style.removeProperty("background-image");
      arena.style.removeProperty("background-position");
      arena.style.removeProperty("background-repeat");
      arena.style.removeProperty("background-size");
      let spacer = document.querySelector("#customization-palette > toolbarpaletteitem");
      spacer.removeAttribute("kcode");
      elements = null;
      document = null;
      quit = true;
    }

    if (this.uninitWhimsy) {
      return this.uninitWhimsy;
    }

    let ballDef = [10, 10];
    let ball = [10, 10];
    let ballDxDyDef = [2, 2];
    let ballDxDy = [2, 2];
    let score = 0;
    let p1 = 0;
    let p2 = 10;
    let gameSide = 300;
    let paddleEdge = 30;
    let paddleWidth = 84;
    let keydownAdj = 1;
    let keydown = 0;
    let keys = [];
    let keysCode = [38, 38, 40, 40, 37, 39, 37, 39, 66, 65];
    let lives = 5;
    let winScore = 11;
    let quit = false;
    let document = this.document;
    let rAFHandle = 0;
    let elements = {
      arena: document.getElementById("customization-pong-arena")
    };
    let isRTL = document.documentElement.matches(":-moz-locale-dir(rtl)");

    document.addEventListener("keydown", onkeydown);
    document.addEventListener("keyup", onkeyup);

    for (let id of ["player1", "player2", "ball", "score", "lives"]) {
      let el = document.createElement("box");
      el.id = "wp-" + id;
      elements[el.id] = elements.arena.appendChild(el);
    }

    let spacer = this.visiblePalette.querySelector("toolbarpaletteitem");
    for (let player of ["#wp-player1", "#wp-player2"]) {
      let val = "-moz-element(#" + spacer.id + ") no-repeat";
      elements.arena.querySelector(player).style.background = val;
    }

    let window = this.window;
    rAFHandle = window.requestAnimationFrame(function animate() {
      update();
      draw();
      if (quit) {
        elements["wp-score"].textContent = score;
        elements["wp-lives"] && elements["wp-lives"].setAttribute("lives", lives);
        elements.arena.setAttribute("score", score);
        elements.arena.setAttribute("lives", lives);
      } else {
        rAFHandle = window.requestAnimationFrame(animate);
      }
    });

    return uninit;
  },
};

function __dumpDragData(aEvent, caller) {
  if (!gDebug) {
    return;
  }
  let str = "Dumping drag data (" + (caller ? caller + " in " : "") + "CustomizeMode.jsm) {\n";
  str += "  type: " + aEvent.type + "\n";
  for (let el of ["target", "currentTarget", "relatedTarget"]) {
    if (aEvent[el]) {
      str += "  " + el + ": " + aEvent[el] + "(localName=" + aEvent[el].localName + "; id=" + aEvent[el].id + ")\n";
    }
  }
  for (let prop in aEvent.dataTransfer) {
    if (typeof aEvent.dataTransfer[prop] != "function") {
      str += "  dataTransfer[" + prop + "]: " + aEvent.dataTransfer[prop] + "\n";
    }
  }
  str += "}";
  log.debug(str);
}

function dispatchFunction(aFunc) {
  Services.tm.dispatchToMainThread(aFunc);
}<|MERGE_RESOLUTION|>--- conflicted
+++ resolved
@@ -115,12 +115,8 @@
     this.$("customization-titlebar-visibility-checkbox").hidden = true;
     this.$("customization-extra-drag-space-checkbox").hidden = true;
   }
-<<<<<<< HEAD
-
-=======
   this._updateBlueThemeCheckbox();
   Services.prefs.addObserver(kCliqzBlueThemePref, this);
->>>>>>> b7f9e5c9
   this.window.addEventListener("unload", this);
 }
 
