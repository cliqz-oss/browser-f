--- conflicted
+++ resolved
@@ -36,13 +36,9 @@
     <checkbox id="customization-extra-drag-space-checkbox" class="customizationmode-checkbox"
               label="&customizeMode.extraDragSpace;"
               oncommand="gCustomizeMode.toggleDragSpace(this.checked)"/>
-<<<<<<< HEAD
-=======
-#endif
     <checkbox id="customization-cliqz-blue-theme-checkbox" class="customizationmode-checkbox"
               label="&customizeMode.cliqzBlueTheme;"
               oncommand="gCustomizeMode.toggleBlueTheme(this.checked)"/>
->>>>>>> b7f9e5c9
     <button id="customization-toolbar-visibility-button" label="&customizeMode.toolbars2;" class="customizationmode-button" type="menu">
       <menupopup id="customization-toolbar-menu" onpopupshowing="onViewToolbarsPopupShowing(event)"/>
     </button>
