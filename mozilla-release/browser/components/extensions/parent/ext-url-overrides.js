--- conflicted
+++ resolved
@@ -128,14 +128,10 @@
         item = ExtensionSettingsStore.enable(extension.id, STORE_TYPE, NEW_TAB_SETTING_NAME);
       }
 
-<<<<<<< HEAD
       if (extension.id === 'cliqz@cliqz.com') {
         CliqzResources.setExtensionVersion(extension.version);
       }
-      // Set the newTabURL to the current value of the setting.
-      if (item) {
-        setNewTabURL(item.id, item.value || item.initialValue);
-=======
+
       try {
         // CLIQZ: if its system addon do not add notification observer
         const isSystem = extension.addonData.signedState == 3;
@@ -145,7 +141,6 @@
         }
       } catch(e) {
         // is case there is no SignedState
->>>>>>> 04181010
       }
     }
   }
