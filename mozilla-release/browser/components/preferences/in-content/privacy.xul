--- conflicted
+++ resolved
@@ -799,12 +799,8 @@
     <checkbox id="automaticallySubmitCrashesBox"
 #if 0
               class="tail-with-learn-more"
-<<<<<<< HEAD
-#endif
-              preference="browser.crashReports.unsubmittedCheck.autoSubmit"
-=======
+#endif
               preference="browser.crashReports.unsubmittedCheck.autoSubmit2"
->>>>>>> 106a2c86
               label="&alwaysSubmitCrashReports1.label;"
               accesskey="&alwaysSubmitCrashReports1.accesskey;"/>
 #if 0
