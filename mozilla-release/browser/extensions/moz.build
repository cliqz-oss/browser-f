--- conflicted
+++ resolved
@@ -5,14 +5,9 @@
 # file, You can obtain one at http://mozilla.org/MPL/2.0/.
 
 DIRS += [
-<<<<<<< HEAD
 #    'aushelper',
+#    'deployment-checker',
 #    'e10srollout',
-=======
-    'aushelper',
-    'deployment-checker',
-    'e10srollout',
->>>>>>> c7d0c871
     'pdfjs',
 #    'pocket',
 #    'webcompat',
