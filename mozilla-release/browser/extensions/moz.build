--- conflicted
+++ resolved
@@ -17,10 +17,6 @@
 if 'a' in CONFIG['GRE_MILESTONE']:
     DIRS += [
         'flyweb',
-<<<<<<< HEAD
-    ]
-'''
-=======
         'formautofill',
     ]
->>>>>>> 9fe0890e
+'''