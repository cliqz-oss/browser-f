--- conflicted
+++ resolved
@@ -110,14 +110,9 @@
 <!ENTITY  forgetMode.enableCheckboxLabel "Enable automatic forget mode">
 <!ENTITY  forgetMode.explanation1 "Automatic forget mode will automatically open websites with adult content inside a forget tab, so that these websites will not be saved in your history and temporary web files including cookies will not be stored.">
 <!ENTITY  forgetMode.explanation2 "Via the tab context menu, you can select whether a website should be opened in forget mode automatically or not. The tab context menu can be opened by right-clicking on the respective tab.">
-<<<<<<< HEAD
 <!ENTITY  forgetMode.learnMore "Learn more">
-<!ENTITY  forgetMode.learnMoreLink "https://cliqz.com/en/support/automatic-forget-mode">
 
 <!ENTITY  browserContainersHeader.label         "Container Tabs">
 <!ENTITY  browserContainersLearnMore.label      "Learn more">
 <!ENTITY  browserContainersEnabled.label        "Enable Container Tabs">
 <!ENTITY  browserContainersEnabled.accesskey    "n">
-=======
-<!ENTITY  forgetMode.learnMore "Learn more">
->>>>>>> 83aa2f39
