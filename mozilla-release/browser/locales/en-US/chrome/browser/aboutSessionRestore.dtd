--- conflicted
+++ resolved
@@ -49,7 +49,6 @@
     restored to their defaults. If this didn't fix your issue, please ">
 <!ENTITY welcomeback2.afterlink.pageInfo2   ".">
 
-<<<<<<< HEAD
 <!ENTITY welcomeback2.link.pageInfo2        "contact our Support Team">
 
 <!-- about:importedtabs strings -->
@@ -64,15 +63,3 @@
 <!ENTITY importedtabs.label.openAll
     "Open all Windows and Tabs from last imported session">
 <!ENTITY importedtabs.label.openSome "Choose which ones you want to open">
-
-<!-- LOCALIZATION NOTE: The following 'tabgroupsmigration' strings are for
-     the tab groups (panorama) migration page, not about:sessionrestore -->
-<!ENTITY tabgroupsmigration.tabtitle            "Migrate your other Tab Groups">
-<!ENTITY tabgroupsmigration.pagetitle2          "We’ve removed Tab Groups, but saved your tabs">
-<!ENTITY tabgroupsmigration.learnaboutaddons    "Learn about Tab Groups replacement add-ons.">
-<!ENTITY tabgroupsmigration.description2        "&brandShortName; has bookmarked all your groups so you haven’t lost anything.">
-<!ENTITY tabgroupsmigration.bookmarkbutton      "Show Bookmarked Tab Groups">
-<!ENTITY tabgroupsmigration.restoredescription  "You can also choose to restore some or all background groups into windows now:">
-=======
-<!ENTITY welcomeback2.link.pageInfo2        "learn more about what you can do.">
->>>>>>> 115f55c6
