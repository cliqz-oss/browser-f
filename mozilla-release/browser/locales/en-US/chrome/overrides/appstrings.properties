--- conflicted
+++ resolved
@@ -36,10 +36,6 @@
 corruptedContentError=The page you are trying to view cannot be shown because an error in the data transmission was detected.
 remoteXUL=This page uses an unsupported technology that is no longer available by default in CLIQZ.
 ## LOCALIZATION NOTE (sslv3Used) - Do not translate "%S".
-<<<<<<< HEAD
 sslv3Used=CLIQZ cannot guarantee the safety of your data on %S because it uses SSLv3, a broken security protocol.
-=======
-sslv3Used=Firefox cannot guarantee the safety of your data on %S because it uses SSLv3, a broken security protocol.
 ## LOCALIZATION NOTE (weakCryptoUsed) - Do not translate "%S".
-weakCryptoUsed=The owner of %S has configured their website improperly. To protect your information from being stolen, Firefox has not connected to this website.
->>>>>>> c6ff0e22
+weakCryptoUsed=The owner of %S has configured their website improperly. To protect your information from being stolen, CLIQZ has not connected to this website.